{
  "name": "@odoo/o-spreadsheet",
  "version": "2.0.0",
  "description": "A spreadsheet component",
  "main": "index.js",
  "scripts": {
    "serve": "live-server --open=demo --watch=dist,demo",
    "dev": "npm-run-all build --parallel server serve \"build:* -- --watch\"",
    "server": "node tools/server/main.js",
    "build:js": "tsc --module es6 --outDir dist/js --incremental",
    "build:bundle": "rollup -c -m",
    "build": "npm run build:js && npm run build:bundle",
    "doc": "typedoc",
    "precommit": "npm run prettier && npm run doc",
    "test": "jest",
    "test:watch": "jest --watch",
<<<<<<< HEAD
    "prettier": "prettier {src/*.ts,src/**/*.ts,tests/*.ts,tests/**/*.ts,doc/*.md} --write",
    "check-formatting": "prettier {src/*.ts,src/**/*.ts,tests/*.ts,tests/**/*.ts,doc/*.md} --check",
    "dist": "tsc --module es6 --outDir dist/js && npm run build:bundle",
=======
    "prettier": "prettier {src/*.ts,src/**/*.ts,tests/*.ts,tests/**/*.ts,doc/*.md,demo/*.js} --write",
    "check-formatting": "prettier {src/*.ts,src/**/*.ts,tests/*.ts,tests/**/*.ts,doc/*.md,demo/*.js} --check",
    "dist": "npm run build:all && npm run build:bundle",
>>>>>>> f377f20b
    "prepare": "husky install"
  },
  "browserslist": [
    "last 1 Chrome versions"
  ],
  "keywords": [
    "owl",
    "spreadsheet",
    "odoo"
  ],
  "author": "Gery Debongnie",
  "license": "LGPL-3.0-or-later",
  "devDependencies": {
    "@rollup/plugin-node-resolve": "^11.0.1",
    "@types/chart.js": "2.9.3",
    "@types/jest": "^27.0.1",
    "@types/node": "^13.13.23",
    "babel-eslint": "^10.1.0",
    "body-parser": "^1.19.0",
    "cors": "^2.8.5",
    "eslint": "^6.8.0",
    "express": "^4.17.1",
    "express-ws": "^4.0.0",
    "file-saver": "^2.0.5",
    "fs": "^0.0.1-security",
    "git-rev-sync": "^2.1.0",
    "husky": "^7.0.4",
    "jest": "^27.2.0",
    "jest-environment-jsdom": "^27.2.0",
    "jszip": "^3.6.0",
    "lint-staged": "^12.1.2",
    "live-server": "^1.2.1",
    "mockdate": "^3.0.2",
    "npm-run-all": "^4.1.5",
    "prettier": "2.3.1",
    "prettier-plugin-organize-imports": "^1.1.1",
    "rollup": "^2.38.5",
    "ts-jest": "^27.0.5",
    "typedoc": "0.22.5",
    "typedoc-plugin-markdown": "3.11.1",
    "typescript": "^4.4.3",
    "xml-formatter": "^2.4.0"
  },
  "prettier": {
    "printWidth": 100,
    "endOfLine": "auto"
  },
  "dependencies": {
    "@odoo/owl": "^1.4.10",
    "bootstrap": "^4.6.0"
  },
  "jest": {
    "roots": [
      "<rootDir>/src",
      "<rootDir>/tests"
    ],
    "transform": {
      "^.+\\.ts?$": "ts-jest"
    },
    "verbose": false,
    "testEnvironment": "jsdom",
    "testRegex": "(/tests/.*(test|spec))\\.ts?$",
    "moduleFileExtensions": [
      "ts",
      "tsx",
      "js",
      "jsx",
      "json",
      "node"
    ],
    "setupFilesAfterEnv": [
      "<rootDir>/tests/setup/jest.setup.ts"
    ]
  },
  "lint-staged": {
    "{src/*.ts,src/**/*.ts,tests/*.ts,tests/**/*.ts,doc/*.md,demo/*.js}": "prettier --write"
  }
}<|MERGE_RESOLUTION|>--- conflicted
+++ resolved
@@ -14,15 +14,9 @@
     "precommit": "npm run prettier && npm run doc",
     "test": "jest",
     "test:watch": "jest --watch",
-<<<<<<< HEAD
-    "prettier": "prettier {src/*.ts,src/**/*.ts,tests/*.ts,tests/**/*.ts,doc/*.md} --write",
-    "check-formatting": "prettier {src/*.ts,src/**/*.ts,tests/*.ts,tests/**/*.ts,doc/*.md} --check",
-    "dist": "tsc --module es6 --outDir dist/js && npm run build:bundle",
-=======
     "prettier": "prettier {src/*.ts,src/**/*.ts,tests/*.ts,tests/**/*.ts,doc/*.md,demo/*.js} --write",
     "check-formatting": "prettier {src/*.ts,src/**/*.ts,tests/*.ts,tests/**/*.ts,doc/*.md,demo/*.js} --check",
-    "dist": "npm run build:all && npm run build:bundle",
->>>>>>> f377f20b
+    "dist": "tsc --module es6 --outDir dist/js && npm run build:bundle",
     "prepare": "husky install"
   },
   "browserslist": [
