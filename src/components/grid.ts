--- conflicted
+++ resolved
@@ -49,11 +49,7 @@
 
 const { Component, useState } = owl;
 const { xml, css } = owl.tags;
-<<<<<<< HEAD
-const { useRef, onMounted, onWillUnmount, useExternalListener, onPatched } = owl.hooks;
-=======
-const { useRef, onMounted, onWillUnmount } = owl.hooks;
->>>>>>> 3e72e97c
+const { useRef, onMounted, onWillUnmount, onPatched } = owl.hooks;
 export type ContextMenuType = "ROW" | "COL" | "CELL";
 
 const registries = {
@@ -344,9 +340,11 @@
 
   setup() {
     useTouchMove(this.moveCanvas.bind(this), () => this.vScrollbar.scroll > 0);
-    useExternalListener(window, "resize", this.resizeGrid.bind(this));
     onMounted(() => this.initGrid());
-    onPatched(() => this.drawGrid());
+    onPatched(() => {
+      this.drawGrid();
+      this.resizeGrid();
+    });
   }
 
   private initGrid() {
@@ -538,29 +536,6 @@
     PAGEUP: () => this.dispatch("SHIFT_VIEWPORT_UP"),
   };
 
-<<<<<<< HEAD
-=======
-  constructor() {
-    super(...arguments);
-    this.vScrollbar = new ScrollBar(this.vScrollbarRef.el, "vertical");
-    this.hScrollbar = new ScrollBar(this.hScrollbarRef.el, "horizontal");
-    useTouchMove(this.moveCanvas.bind(this), () => this.vScrollbar.scroll > 0);
-  }
-
-  mounted() {
-    this.vScrollbar.el = this.vScrollbarRef.el!;
-    this.hScrollbar.el = this.hScrollbarRef.el!;
-    this.focus();
-    this.resizeGrid();
-    this.drawGrid();
-  }
-
-  patched() {
-    this.resizeGrid();
-    this.drawGrid();
-  }
-
->>>>>>> 3e72e97c
   focus() {
     if (!this.getters.isSelectingForComposer() && !this.getters.getSelectedFigureId()) {
       this.canvas.el!.focus();
@@ -568,22 +543,16 @@
   }
 
   resizeGrid() {
-<<<<<<< HEAD
-    this.dispatch("RESIZE_VIEWPORT", {
-      height: this.el!.clientHeight - SCROLLBAR_WIDTH - HEADER_HEIGHT,
-      width: this.el!.clientWidth - SCROLLBAR_WIDTH - HEADER_WIDTH,
-    });
-=======
     const currentHeight = this.el!.clientHeight - SCROLLBAR_WIDTH;
     const currentWidth = this.el!.clientWidth - SCROLLBAR_WIDTH;
-    const { height: viewportHeight, width: viewportWidth } = this.getters.getViewportDimension();
+    const { height: viewportHeight, width: viewportWidth } =
+      this.getters.getViewportDimensionWithHeaders();
     if (currentHeight != viewportHeight || currentWidth !== viewportWidth) {
       this.dispatch("RESIZE_VIEWPORT", {
-        height: currentHeight,
-        width: currentWidth,
+        height: currentHeight - HEADER_HEIGHT,
+        width: currentWidth - HEADER_WIDTH,
       });
     }
->>>>>>> 3e72e97c
   }
 
   onScroll() {
