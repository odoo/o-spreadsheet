--- conflicted
+++ resolved
@@ -141,13 +141,7 @@
       underline: this.props.rule.style.underline,
     },
   });
-<<<<<<< HEAD
   setup() {
-=======
-
-  constructor() {
-    super(...arguments);
->>>>>>> 85f13f51
     useExternalListener(window as any, "click", this.closeMenus);
   }
 
