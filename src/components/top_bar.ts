--- conflicted
+++ resolved
@@ -166,12 +166,9 @@
       display: flex;
       flex-direction: column;
       font-size: 13px;
-<<<<<<< HEAD
       line-height: 1.2;
-
-=======
       user-select: none;
->>>>>>> 53ef4c60
+
       .o-topbar-top {
         border-bottom: 1px solid #e0e2e4;
         display: flex;
