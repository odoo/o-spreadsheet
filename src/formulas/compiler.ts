import { functionRegistry } from "../functions/index";
import { _lt } from "../translation";
import { CompiledFormula, FunctionDescription, NormalizedFormula } from "../types/index";
import { AST, ASTAsyncFuncall, ASTFuncall, parse } from "./parser";

const functions = functionRegistry.content;

const OPERATOR_MAP = {
  "=": "EQ",
  "+": "ADD",
  "-": "MINUS",
  "*": "MULTIPLY",
  "/": "DIVIDE",
  ">=": "GTE",
  "<>": "NE",
  ">": "GT",
  "<=": "LTE",
  "<": "LT",
  "^": "POWER",
  "&": "CONCATENATE",
};

const UNARY_OPERATOR_MAP = {
  "-": "UMINUS",
  "+": "UPLUS",
};

// this cache contains all compiled function code, grouped by "structure". For
// example, "=2*sum(A1:A4)" and "=2*sum(B1:B4)" are compiled into the same
// structural function.
// It is only exported for testing purposes
export const functionCache: { [key: string]: CompiledFormula } = {};

// -----------------------------------------------------------------------------
// COMPILER
// -----------------------------------------------------------------------------
const AsyncFunction = Object.getPrototypeOf(async function () {}).constructor;

export function compile(str: NormalizedFormula): CompiledFormula {
  let isAsync = false;

  if (!functionCache[str.text]) {
    const ast = parse(str.text);
    let nextId = 1;
    const code = [`// ${str.text}`];

    if (ast.type === "BIN_OPERATION" && ast.value === ":") {
      throw new Error(_lt("Invalid formula"));
    }
    if (ast.type === "UNKNOWN") {
      throw new Error(_lt("Invalid formula"));
    }

    code.push(`return ${compileAST(ast)};`);

    const Constructor = isAsync ? AsyncFunction : Function;
    let baseFunction = new Constructor(
      "deps", // the dependencies in the current formula
      "sheetId", // the sheet the formula is currently evaluating
      "ref", // a function to access a certain dependency at a given index
      "range", // same as above, but guarantee that the result is in the form of a range
      "ctx",
      code.join("\n")
    );

    functionCache[str.text] = baseFunction;
    functionCache[str.text].async = isAsync;
    functionCache[str.text].dependenciesFormat = formatAST(ast);

    /**
     * This function compile the function arguments. It is mostly straightforward,
     * except that there is a non trivial transformation in one situation:
     *
     * If a function argument is asking for a range, and get a cell, we transform
     * the cell value into a range. This allow the grid model to differentiate
     * between a cell value and a non cell value.
     */
    function compileFunctionArgs(ast: ASTAsyncFuncall | ASTFuncall): string[] {
      const functionDefinition = functions[ast.value.toUpperCase()];
      const currentFunctionArguments = ast.args;

      // check if arguments are supplied in the correct quantities

<<<<<<< HEAD
      const nbrArg = currentFunctionArguments.length;

      if (nbrArg < functionDefinition.minArgRequired) {
        throw new Error(
          _lt(
            "Invalid number of arguments for the %s function. Expected %s minimum, but got %s instead.",
            ast.value.toUpperCase(),
            functionDefinition.minArgRequired.toString(),
            nbrArg.toString()
          )
        );
      }

      if (nbrArg > functionDefinition.maxArgPossible) {
        throw new Error(
          _lt(
            "Invalid number of arguments for the %s function. Expected %s maximum, but got %s instead.",
            ast.value.toUpperCase(),
            functionDefinition.maxArgPossible.toString(),
            nbrArg.toString()
          )
        );
      }

      const repeatingArg = functionDefinition.nbrArgRepeating;
      if (repeatingArg > 1) {
        const argBeforeRepeat = functionDefinition.args.length - repeatingArg;
        const nbrRepeatingArg = nbrArg - argBeforeRepeat;
        if (nbrRepeatingArg % repeatingArg !== 0) {
          throw new Error(
            _lt(
              "Invalid number of arguments for the %s function. Expected all arguments after position %s to be supplied by groups of %s arguments",
              ast.value.toUpperCase(),
              argBeforeRepeat.toString(),
              repeatingArg.toString()
            )
          );
        }
      }

      let listArgs: string[] = [];
      for (let i = 0; i < nbrArg; i++) {
        const argPosition = functionDefinition.getArgToFocus(i + 1) - 1;
        if (0 <= argPosition && argPosition < functionDefinition.args.length) {
          const currentArg = currentFunctionArguments[i];
          const argDefinition = functionDefinition.args[argPosition];
          const argTypes = argDefinition.type;

          // detect when an argument need to be evaluated as a meta argument
          const isMeta = argTypes.includes("META");
          // detect when an argument need to be evaluated as a lazy argument
          const isLazy = argDefinition.lazy;

          // compile arguments
          let argValue = compileAST(currentArg, isLazy, isMeta);

          // asking for a range & get a cell --> transform cell value into a range
          if (currentArg.type === "REFERENCE") {
            const hasRange = argTypes.find(
              (t) =>
                t === "RANGE" ||
                t === "RANGE<BOOLEAN>" ||
                t === "RANGE<NUMBER>" ||
                t === "RANGE<STRING>"
            );
            if (hasRange) {
              argValue = `range(${currentArg.value}, deps, sheetId)`;
            }
          }
          listArgs.push(argValue);
        }
=======
  /**
   * This function compile the function arguments. It is mostly straightforward,
   * except that there is a non trivial transformation in one situation:
   *
   * If a function argument is asking for a range, and get a cell, we transform
   * the cell value into a range. This allow the grid model to differentiate
   * between a cell value and a non cell value.
   */
  function compileFunctionArgs(ast: ASTAsyncFuncall | ASTFuncall): string[] {
    const fn = functions[ast.value.toUpperCase()];
    const result: string[] = [];
    const args = ast.args;
    let argDescr: Arg;

    const isRepeating = fn.args.length ? fn.args[fn.args.length - 1].repeating : false;
    let minArg = 0;
    let maxArg = isRepeating ? Infinity : fn.args.length;
    for (let arg of fn.args) {
      if (!arg.optional) {
        minArg++;
>>>>>>> d9c5af4f
      }

      return listArgs;
    }
<<<<<<< HEAD

    /**
     * This function compiles all the information extracted by the parser into an
     * executable code for the evaluation of the cells content. It uses a cash to
     * not reevaluate identical code structures.
     *
     * The function is sensitive to two parameters “isLazy” and “isMeta”. These
     * parameters may vary when compiling function arguments:
     *
     * - isLazy: In some cases the function arguments does not need to be
     * evaluated before entering the functions. For example the IF function might
     * take invalid arguments that do not need to be evaluate and thus should not
     * create an error. For this we have lazy arguments.
     *
     * - isMeta: In some cases the function arguments expects information on the
     * cell/range other than the associated value(s). For example the COLUMN
     * function needs to receive as argument the coordinates of a cell rather
     * than its value. For this we have meta arguments.
     */

    function compileAST(ast: AST, isLazy = false, isMeta = false): string {
      let id, left, right, args, fnName, statement;
      if (ast.type !== "REFERENCE" && !(ast.type === "BIN_OPERATION" && ast.value === ":")) {
        if (isMeta) {
          throw new Error(_lt(`Argument must be a reference to a cell or range.`));
=======
    if (args.length < minArg || args.length > maxArg) {
      throw new Error(
        _lt(
          "Invalid number of arguments for the %s function. Expected %s, but got %s instead.",
          ast.value.toUpperCase(),
          fn.args.length.toString(),
          args.length.toString()
        )
      );
    }

    for (let i = 0; i < args.length; i++) {
      const arg = args[i];
      argDescr = fn.args[i] || argDescr!;
      const isLazy = argDescr && argDescr.lazy;
      const types = (argDescr && argDescr.type) || [];
      const hasRange = types.find(
        (t) =>
          t === "RANGE" ||
          t === "RANGE<BOOLEAN>" ||
          t === "RANGE<DATE>" ||
          t === "RANGE<NUMBER>" ||
          t === "RANGE<STRING>"
      );
      if (["BOOLEAN", "NUMBER", "STRING"].includes(arg.type)) {
        const isRangeOnly = types.every(
          (t) =>
            t === "RANGE" ||
            t === "RANGE<BOOLEAN>" ||
            t === "RANGE<DATE>" ||
            t === "RANGE<NUMBER>" ||
            t === "RANGE<STRING>"
        );
        if (isRangeOnly) {
          throw new Error(
            _lt(
              "Function %s expects the parameter %s to be reference to a cell or range, not a %s.",
              ast.value.toUpperCase(),
              (i + 1).toString(),
              arg.type.toLowerCase()
            )
          );
        }
      } else if (
        // a range of more than 1 cell
        arg.type === "BIN_OPERATION" &&
        arg.value === ":" &&
        arg.left.value !== arg.right.value
      ) {
        if (!hasRange) {
          throw new Error(
            _lt(
              "Function %s expects the parameter %s to be a single value or a single cell reference, not a range.",
              ast.value.toUpperCase(),
              (i + 1).toString()
            )
          );
        }
      }
      let argValue = compileAST(arg, isLazy);
      if (arg.type === "REFERENCE") {
        if (hasRange) {
          argValue = `[[${argValue}]]`;
        }
      }
      result.push(argValue);
    }
    return result;
  }
  function compileAST(ast: AST, isLazy = false): any {
    let id, left, right, args, fnName, statement;
    if (ast.type !== "REFERENCE" && !(ast.type === "BIN_OPERATION" && ast.value === ":")) {
      cacheKey += "_" + ast.value;
    }
    if (ast.debug) {
      cacheKey += "?";
      code.push("debugger;");
    }
    switch (ast.type) {
      case "BOOLEAN":
      case "NUMBER":
      case "STRING":
        if (!isLazy) {
          return ast.value;
>>>>>>> d9c5af4f
        }
      }
      if (ast.debug) {
        code.push("debugger;");
      }
      switch (ast.type) {
        case "BOOLEAN":
        case "NUMBER":
        case "STRING":
          if (!isLazy) {
            return ast.value as string;
          }
          id = nextId++;
          statement = `${ast.value}`;
          break;
        case "REFERENCE":
          const referenceIndex = str.dependencies[ast.value];
          if (!referenceIndex) {
            id = nextId++;
            statement = `null`;
            break;
          }
          id = nextId++;
          if (isMeta) {
            statement = `ref(${ast.value}, deps, sheetId, ${isMeta})`;
          } else {
            statement = `ref(${ast.value}, deps, sheetId)`;
          }
          break;
        case "FUNCALL":
          id = nextId++;
          args = compileFunctionArgs(ast);
          fnName = ast.value.toUpperCase();
          code.push(`ctx.__lastFnCalled = '${fnName}'`);
          statement = `ctx['${fnName}'](${args})`;
          break;
        case "ASYNC_FUNCALL":
          id = nextId++;
          isAsync = true;
          args = compileFunctionArgs(ast);
          fnName = ast.value.toUpperCase();
          code.push(`ctx.__lastFnCalled = '${fnName}'`);
          statement = `await ctx['${fnName}'](${args})`;
          break;
        case "UNARY_OPERATION":
          id = nextId++;
          right = compileAST(ast.right);
          fnName = UNARY_OPERATOR_MAP[ast.value];
          code.push(`ctx.__lastFnCalled = '${fnName}'`);
          statement = `ctx['${fnName}']( ${right})`;
          break;
        case "BIN_OPERATION":
          id = nextId++;
          left = compileAST(ast.left);
          right = compileAST(ast.right);
          fnName = OPERATOR_MAP[ast.value];
          code.push(`ctx.__lastFnCalled = '${fnName}'`);
          statement = `ctx['${fnName}'](${left}, ${right})`;
          break;
        case "UNKNOWN":
          if (!isLazy) {
            return "null";
          }
          id = nextId++;
          statement = `null`;
          break;
      }
      code.push(`let _${id} = ` + (isLazy ? `()=> ` : ``) + statement);
      return `_${id}`;
    }

    /** Return a stack of formats corresponding to the priorities in which
     * formats should be tested.
     *
     * If the value of the stack is a number it corresponds to a dependency from
     * which the format can be inferred.
     *
     * If the value is a string it corresponds to a literal format which can be
     * applied directly.
     * */
    function formatAST(ast: AST): (string | number)[] {
      let fnDef: FunctionDescription;
      switch (ast.type) {
        case "REFERENCE":
          const referenceIndex = str.dependencies[ast.value];
          if (referenceIndex) {
            return [ast.value];
          }
          break;
        case "FUNCALL":
        case "ASYNC_FUNCALL":
          fnDef = functions[ast.value.toUpperCase()];
          if (fnDef.returnFormat) {
            if (fnDef.returnFormat === "FormatFromArgument") {
              if (ast.args.length > 0) {
                const argPosition = 0;
                const argType = fnDef.args[argPosition].type;
                if (!argType.includes("META")) {
                  return formatAST(ast.args[argPosition]);
                }
              }
            } else {
              return [fnDef.returnFormat.specificFormat];
            }
          }
          break;
        case "UNARY_OPERATION":
          return formatAST(ast.right);
        case "BIN_OPERATION":
          // the BIN_OPERATION ast is the only function case where we will look
          // at the following argument when the current argument has't format.
          // So this is the only place where the stack can grow.
          fnDef = functions[OPERATOR_MAP[ast.value]];
          if (fnDef.returnFormat) {
            if (fnDef.returnFormat === "FormatFromArgument") {
              const left = formatAST(ast.left);
              // as a string represents a safe format, we don't need to know the
              // format of the following arguments.
              if (typeof left[left.length - 1] === "string") {
                return left;
              }
              const right = formatAST(ast.right);
              return left.concat(right);
            } else {
              return [fnDef.returnFormat.specificFormat];
            }
          }
          break;
      }
      return [];
    }
  }
  return functionCache[str.text];
}<|MERGE_RESOLUTION|>--- conflicted
+++ resolved
@@ -81,7 +81,6 @@
 
       // check if arguments are supplied in the correct quantities
 
-<<<<<<< HEAD
       const nbrArg = currentFunctionArguments.length;
 
       if (nbrArg < functionDefinition.minArgRequired) {
@@ -128,58 +127,54 @@
         if (0 <= argPosition && argPosition < functionDefinition.args.length) {
           const currentArg = currentFunctionArguments[i];
           const argDefinition = functionDefinition.args[argPosition];
-          const argTypes = argDefinition.type;
+          const argTypes = argDefinition.type || [];
 
           // detect when an argument need to be evaluated as a meta argument
           const isMeta = argTypes.includes("META");
           // detect when an argument need to be evaluated as a lazy argument
           const isLazy = argDefinition.lazy;
 
-          // compile arguments
-          let argValue = compileAST(currentArg, isLazy, isMeta);
-
-          // asking for a range & get a cell --> transform cell value into a range
+          const hasRange = argTypes.some(
+            (t) =>
+              t === "RANGE" ||
+              t === "RANGE<BOOLEAN>" ||
+              t === "RANGE<DATE>" ||
+              t === "RANGE<NUMBER>" ||
+              t === "RANGE<STRING>"
+          );
+          const isRangeOnly = argTypes.every(
+            (t) =>
+              t === "RANGE" ||
+              t === "RANGE<BOOLEAN>" ||
+              t === "RANGE<DATE>" ||
+              t === "RANGE<NUMBER>" ||
+              t === "RANGE<STRING>"
+          );
+          if (isRangeOnly) {
+            if (currentArg.type !== "REFERENCE") {
+              throw new Error(
+                _lt(
+                  "Function %s expects the parameter %s to be reference to a cell or range, not a %s.",
+                  ast.value.toUpperCase(),
+                  (i + 1).toString(),
+                  currentArg.type.toLowerCase()
+                )
+              );
+            }
+          }
+
+          let argValue = compileAST(currentArg, isLazy, isMeta, hasRange, {
+            functionName: ast.value.toUpperCase(),
+            paramIndex: i + 1,
+          });
           if (currentArg.type === "REFERENCE") {
-            const hasRange = argTypes.find(
-              (t) =>
-                t === "RANGE" ||
-                t === "RANGE<BOOLEAN>" ||
-                t === "RANGE<NUMBER>" ||
-                t === "RANGE<STRING>"
-            );
-            if (hasRange) {
-              argValue = `range(${currentArg.value}, deps, sheetId)`;
-            }
           }
           listArgs.push(argValue);
         }
-=======
-  /**
-   * This function compile the function arguments. It is mostly straightforward,
-   * except that there is a non trivial transformation in one situation:
-   *
-   * If a function argument is asking for a range, and get a cell, we transform
-   * the cell value into a range. This allow the grid model to differentiate
-   * between a cell value and a non cell value.
-   */
-  function compileFunctionArgs(ast: ASTAsyncFuncall | ASTFuncall): string[] {
-    const fn = functions[ast.value.toUpperCase()];
-    const result: string[] = [];
-    const args = ast.args;
-    let argDescr: Arg;
-
-    const isRepeating = fn.args.length ? fn.args[fn.args.length - 1].repeating : false;
-    let minArg = 0;
-    let maxArg = isRepeating ? Infinity : fn.args.length;
-    for (let arg of fn.args) {
-      if (!arg.optional) {
-        minArg++;
->>>>>>> d9c5af4f
       }
 
       return listArgs;
     }
-<<<<<<< HEAD
 
     /**
      * This function compiles all the information extracted by the parser into an
@@ -200,97 +195,20 @@
      * than its value. For this we have meta arguments.
      */
 
-    function compileAST(ast: AST, isLazy = false, isMeta = false): string {
+    function compileAST(
+      ast: AST,
+      isLazy = false,
+      isMeta = false,
+      hasRange = false,
+      referenceVerification: {
+        functionName?: string;
+        paramIndex?: number;
+      } = {}
+    ): string {
       let id, left, right, args, fnName, statement;
       if (ast.type !== "REFERENCE" && !(ast.type === "BIN_OPERATION" && ast.value === ":")) {
         if (isMeta) {
           throw new Error(_lt(`Argument must be a reference to a cell or range.`));
-=======
-    if (args.length < minArg || args.length > maxArg) {
-      throw new Error(
-        _lt(
-          "Invalid number of arguments for the %s function. Expected %s, but got %s instead.",
-          ast.value.toUpperCase(),
-          fn.args.length.toString(),
-          args.length.toString()
-        )
-      );
-    }
-
-    for (let i = 0; i < args.length; i++) {
-      const arg = args[i];
-      argDescr = fn.args[i] || argDescr!;
-      const isLazy = argDescr && argDescr.lazy;
-      const types = (argDescr && argDescr.type) || [];
-      const hasRange = types.find(
-        (t) =>
-          t === "RANGE" ||
-          t === "RANGE<BOOLEAN>" ||
-          t === "RANGE<DATE>" ||
-          t === "RANGE<NUMBER>" ||
-          t === "RANGE<STRING>"
-      );
-      if (["BOOLEAN", "NUMBER", "STRING"].includes(arg.type)) {
-        const isRangeOnly = types.every(
-          (t) =>
-            t === "RANGE" ||
-            t === "RANGE<BOOLEAN>" ||
-            t === "RANGE<DATE>" ||
-            t === "RANGE<NUMBER>" ||
-            t === "RANGE<STRING>"
-        );
-        if (isRangeOnly) {
-          throw new Error(
-            _lt(
-              "Function %s expects the parameter %s to be reference to a cell or range, not a %s.",
-              ast.value.toUpperCase(),
-              (i + 1).toString(),
-              arg.type.toLowerCase()
-            )
-          );
-        }
-      } else if (
-        // a range of more than 1 cell
-        arg.type === "BIN_OPERATION" &&
-        arg.value === ":" &&
-        arg.left.value !== arg.right.value
-      ) {
-        if (!hasRange) {
-          throw new Error(
-            _lt(
-              "Function %s expects the parameter %s to be a single value or a single cell reference, not a range.",
-              ast.value.toUpperCase(),
-              (i + 1).toString()
-            )
-          );
-        }
-      }
-      let argValue = compileAST(arg, isLazy);
-      if (arg.type === "REFERENCE") {
-        if (hasRange) {
-          argValue = `[[${argValue}]]`;
-        }
-      }
-      result.push(argValue);
-    }
-    return result;
-  }
-  function compileAST(ast: AST, isLazy = false): any {
-    let id, left, right, args, fnName, statement;
-    if (ast.type !== "REFERENCE" && !(ast.type === "BIN_OPERATION" && ast.value === ":")) {
-      cacheKey += "_" + ast.value;
-    }
-    if (ast.debug) {
-      cacheKey += "?";
-      code.push("debugger;");
-    }
-    switch (ast.type) {
-      case "BOOLEAN":
-      case "NUMBER":
-      case "STRING":
-        if (!isLazy) {
-          return ast.value;
->>>>>>> d9c5af4f
         }
       }
       if (ast.debug) {
@@ -314,10 +232,12 @@
             break;
           }
           id = nextId++;
-          if (isMeta) {
-            statement = `ref(${ast.value}, deps, sheetId, ${isMeta})`;
+          if (hasRange) {
+            statement = `range(${ast.value}, deps, sheetId)`;
           } else {
-            statement = `ref(${ast.value}, deps, sheetId)`;
+            statement = `ref(${ast.value}, deps, sheetId, ${isMeta ? "true" : "false"}, "${
+              referenceVerification.functionName
+            }",  ${referenceVerification.paramIndex})`;
           }
           break;
         case "FUNCALL":
