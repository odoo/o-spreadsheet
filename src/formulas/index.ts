--- conflicted
+++ resolved
@@ -10,11 +10,6 @@
 export { compile } from "./compiler";
 export { composerTokenize, EnrichedToken } from "./composer_tokenizer";
 export { normalize } from "./normalize";
-<<<<<<< HEAD
 export { parse } from "./parser";
-export { EnrichedToken, FunctionContext, rangeTokenize } from "./range_tokenizer";
-=======
-export { cellReference, parse, rangeReference } from "./parser";
 export { rangeTokenize } from "./range_tokenizer";
->>>>>>> 76fc9caf
 export { Token, tokenize } from "./tokenizer";