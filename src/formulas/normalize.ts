<<<<<<< HEAD
import { cellReference } from "../helpers";
import { NormalizedFormula } from "../types";
=======
import { parseNumber } from "../helpers/numbers";
import { Dependencies, NormalizedFormula } from "../types";
import { cellReference } from "./parser";
>>>>>>> 76fc9caf
import { rangeTokenize } from "./range_tokenizer";
import { FORMULA_REF_IDENTIFIER } from "./tokenizer";

/**
 * parses a formula (as a string) into the same formula,
 * but with the references to other cells as well as strings and numbers extracted
 *
 * =sum(a3:b1) + c3 --> =sum(|0|) + |1|
 *
 * = sum(a3, 5) --> =sum(|0|, |N1|)
 *
 * =CONCAT(CONCAT(1, "beta"), A1) --> =CONCAT(CONCAT(|N0|, |S1|), |2|)
 *
 * Strings and Numbers are marked with a prefix of their type (S and N) to be detected
 * as their normalized form by the parser as they won't be processed like the references by the compiler.
 *
 * @param formula
 */
export function normalize(formula: string): NormalizedFormula {
  const tokens = rangeTokenize(formula);

  let references: Dependencies = [];

  let noRefFormula = "".concat(
    ...tokens.map<string>((token) => {
      if (token.type === "SYMBOL" && cellReference.test(token.value)) {
        const value = token.value.trim();
        if (!references.includes(value)) {
          references.push(value);
        }
        return `${FORMULA_REF_IDENTIFIER}${references.indexOf(value)}${FORMULA_REF_IDENTIFIER}`;
      } else if (["STRING", "NUMBER"].includes(token.type)) {
        const value =
          token.type === "STRING"
            ? token.value.slice(1).slice(0, token.value.length - 2)
            : parseNumber(token.value);
        if (!references.includes(value)) {
          references.push(value);
        }
        return `${FORMULA_REF_IDENTIFIER}${token.type[0]}${references.indexOf(
          value
        )}${FORMULA_REF_IDENTIFIER}`;
      } else {
        return token.value;
      }
    })
  );
  return { text: noRefFormula, dependencies: references };
}<|MERGE_RESOLUTION|>--- conflicted
+++ resolved
@@ -1,14 +1,8 @@
-<<<<<<< HEAD
+import { FORMULA_REF_IDENTIFIER } from "../constants";
 import { cellReference } from "../helpers";
-import { NormalizedFormula } from "../types";
-=======
 import { parseNumber } from "../helpers/numbers";
 import { Dependencies, NormalizedFormula } from "../types";
-import { cellReference } from "./parser";
->>>>>>> 76fc9caf
 import { rangeTokenize } from "./range_tokenizer";
-import { FORMULA_REF_IDENTIFIER } from "./tokenizer";
-
 /**
  * parses a formula (as a string) into the same formula,
  * but with the references to other cells as well as strings and numbers extracted
@@ -27,31 +21,46 @@
 export function normalize(formula: string): NormalizedFormula {
   const tokens = rangeTokenize(formula);
 
-  let references: Dependencies = [];
+  let dependencies: Dependencies = {
+    numbers: [],
+    strings: [],
+    references: [],
+  };
 
   let noRefFormula = "".concat(
     ...tokens.map<string>((token) => {
       if (token.type === "SYMBOL" && cellReference.test(token.value)) {
         const value = token.value.trim();
-        if (!references.includes(value)) {
-          references.push(value);
+        if (!dependencies.references.includes(value)) {
+          dependencies.references.push(value);
         }
-        return `${FORMULA_REF_IDENTIFIER}${references.indexOf(value)}${FORMULA_REF_IDENTIFIER}`;
-      } else if (["STRING", "NUMBER"].includes(token.type)) {
-        const value =
-          token.type === "STRING"
-            ? token.value.slice(1).slice(0, token.value.length - 2)
-            : parseNumber(token.value);
-        if (!references.includes(value)) {
-          references.push(value);
+        const index = dependencies.references.indexOf(value).toString();
+        return formatIndex(index);
+      } else if ("STRING" === token.type) {
+        const value = token.value.slice(1).slice(0, token.value.length - 2);
+        if (!dependencies.strings.includes(value)) {
+          dependencies.strings.push(value);
         }
-        return `${FORMULA_REF_IDENTIFIER}${token.type[0]}${references.indexOf(
-          value
-        )}${FORMULA_REF_IDENTIFIER}`;
+        const index = dependencies.strings.indexOf(value);
+        return formatIndex(`${token.type[0]}${index}`);
+      } else if (token.type === "NUMBER") {
+        const value = parseNumber(token.value);
+        if (!dependencies.numbers.includes(value)) {
+          dependencies.numbers.push(value);
+        }
+        const index = dependencies.numbers.indexOf(value);
+        return formatIndex(`${token.type[0]}${index}`);
       } else {
         return token.value;
       }
     })
   );
-  return { text: noRefFormula, dependencies: references };
+  return { text: noRefFormula, dependencies };
+}
+
+/**
+ * Enclose an index between normalization identifiers
+ */
+function formatIndex(index: string) {
+  return `${FORMULA_REF_IDENTIFIER}${index}${FORMULA_REF_IDENTIFIER}`;
 }