<<<<<<< HEAD
import { DATETIME_FORMAT } from "../../constants";
import { CellValue } from "../../types";
=======
import { isBoolean, isDateTime, isNumber, parseDateTime, parseNumber } from "..";
import { DATETIME_FORMAT, NULL_FORMAT } from "../../constants";
import { CellValue, CompiledFormula, Range, Sheet, UID } from "../../types";
>>>>>>> 86e8d5f7
import { formatDateTime } from "../dates";
import { formatNumber, formatStandardNumber } from "../numbers";

/**
 * Format a cell value with its format.
 */
export function formatValue(value: CellValue, format?: string): string {
  switch (typeof value) {
    case "string":
      return value;
    case "boolean":
      return value ? "TRUE" : "FALSE";
    case "number":
      if (format?.match(DATETIME_FORMAT)) {
        return formatDateTime({ value, format: format });
      }
      return format ? formatNumber(value, format) : formatStandardNumber(value);
    case "object":
      return "0";
  }
<<<<<<< HEAD
=======
}

/**
 * Parse a string representing a primitive cell value
 */
export function parsePrimitiveContent(content: string): CellValue {
  if (content === "") {
    return "";
  } else if (isNumber(content)) {
    return parseNumber(content);
  } else if (isBoolean(content)) {
    return content.toUpperCase() === "TRUE" ? true : false;
  } else if (isDateTime(content)) {
    return parseDateTime(content)!.value;
  } else {
    return content;
  }
}

/**
 * Try to infer the cell format based on the formula dependencies.
 * e.g. if the formula is `=A1` and A1 has a given format, the
 * same format will be used.
 */
export function computeFormulaFormat(
  sheets: Record<UID, Sheet | undefined>,
  compiledFormula: CompiledFormula,
  dependencies: Range[]
): string | undefined {
  const dependenciesFormat = compiledFormula.dependenciesFormat;
  for (let dependencyFormat of dependenciesFormat) {
    switch (typeof dependencyFormat) {
      case "string":
        // dependencyFormat corresponds to a literal format which can be applied
        // directly.
        return dependencyFormat;
      case "number":
        // dependencyFormat corresponds to a dependency cell from which we must
        // find the cell and extract the associated format
        const ref = dependencies[dependencyFormat];
        const s = sheets[ref.sheetId];
        if (s) {
          // if the reference is a range --> the first cell in the range
          // determines the format
          const cellRef = s.rows[ref.zone.top]?.cells[ref.zone.left];
          if (cellRef && cellRef.format) {
            return cellRef.format;
          }
        }
        break;
    }
  }
  return NULL_FORMAT;
>>>>>>> 86e8d5f7
}<|MERGE_RESOLUTION|>--- conflicted
+++ resolved
@@ -1,11 +1,6 @@
-<<<<<<< HEAD
+import { isBoolean, isDateTime, isNumber, parseDateTime, parseNumber } from "..";
 import { DATETIME_FORMAT } from "../../constants";
 import { CellValue } from "../../types";
-=======
-import { isBoolean, isDateTime, isNumber, parseDateTime, parseNumber } from "..";
-import { DATETIME_FORMAT, NULL_FORMAT } from "../../constants";
-import { CellValue, CompiledFormula, Range, Sheet, UID } from "../../types";
->>>>>>> 86e8d5f7
 import { formatDateTime } from "../dates";
 import { formatNumber, formatStandardNumber } from "../numbers";
 
@@ -26,8 +21,6 @@
     case "object":
       return "0";
   }
-<<<<<<< HEAD
-=======
 }
 
 /**
@@ -45,41 +38,4 @@
   } else {
     return content;
   }
-}
-
-/**
- * Try to infer the cell format based on the formula dependencies.
- * e.g. if the formula is `=A1` and A1 has a given format, the
- * same format will be used.
- */
-export function computeFormulaFormat(
-  sheets: Record<UID, Sheet | undefined>,
-  compiledFormula: CompiledFormula,
-  dependencies: Range[]
-): string | undefined {
-  const dependenciesFormat = compiledFormula.dependenciesFormat;
-  for (let dependencyFormat of dependenciesFormat) {
-    switch (typeof dependencyFormat) {
-      case "string":
-        // dependencyFormat corresponds to a literal format which can be applied
-        // directly.
-        return dependencyFormat;
-      case "number":
-        // dependencyFormat corresponds to a dependency cell from which we must
-        // find the cell and extract the associated format
-        const ref = dependencies[dependencyFormat];
-        const s = sheets[ref.sheetId];
-        if (s) {
-          // if the reference is a range --> the first cell in the range
-          // determines the format
-          const cellRef = s.rows[ref.zone.top]?.cells[ref.zone.left];
-          if (cellRef && cellRef.format) {
-            return cellRef.format;
-          }
-        }
-        break;
-    }
-  }
-  return NULL_FORMAT;
->>>>>>> 86e8d5f7
 }