--- conflicted
+++ resolved
@@ -7,11 +7,6 @@
   ApplyRangeChange,
   Cell,
   CellData,
-<<<<<<< HEAD
-  CellPosition,
-=======
-  CellDependencies,
->>>>>>> 9864df25
   CellValueType,
   CommandResult,
   CompiledFormula,
