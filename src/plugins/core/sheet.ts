--- conflicted
+++ resolved
@@ -50,15 +50,11 @@
     "getColCells",
     "getColsZone",
     "getRowsZone",
-<<<<<<< HEAD
+    "getNumberCols",
+    "getNumberRows",
     "getHiddenColsGroups",
     "getHiddenRowsGroups",
     "getGridLinesVisibility",
-=======
-    "getCellByXc",
-    "getNumberCols",
-    "getNumberRows",
->>>>>>> ac5ef851
   ];
 
   readonly sheetIds: Record<string, UID | undefined> = {};
@@ -337,11 +333,13 @@
     return cell;
   }
 
-<<<<<<< HEAD
   getHiddenColsGroups(sheetId: UID): ConsecutiveIndexes[] {
     return this.sheets[sheetId]?.hiddenColsGroups || [];
   }
-=======
+
+  getHiddenRowsGroups(sheetId: UID): ConsecutiveIndexes[] {
+    return this.sheets[sheetId]?.hiddenRowsGroups || [];
+  }
   getNumberCols(sheetId: UID) {
     return this.getSheet(sheetId).cols.length;
   }
@@ -353,11 +351,6 @@
   // ---------------------------------------------------------------------------
   // Row/Col manipulation
   // ---------------------------------------------------------------------------
->>>>>>> ac5ef851
-
-  getHiddenRowsGroups(sheetId: UID): ConsecutiveIndexes[] {
-    return this.sheets[sheetId]?.hiddenRowsGroups || [];
-  }
 
   private setHeaderSize(sheet: Sheet, dimension: "cols" | "rows", index: number, size: number) {
     let start: number, end: number;
