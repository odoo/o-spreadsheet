import { DATETIME_FORMAT } from "../../constants";
import { composerTokenize, EnrichedToken, rangeReference } from "../../formulas/index";
import { formatDateTime } from "../../functions/dates";
import {
  colors,
  getComposerSheetName,
  updateSelectionOnDeletion,
  updateSelectionOnInsertion,
} from "../../helpers/index";
import { Mode } from "../../model";
import { _lt } from "../../translation";
import {
  AddColumnsRowsCommand,
  Cell,
  CellType,
  Command,
  CommandResult,
  LAYERS,
  RemoveColumnsRowsCommand,
} from "../../types/index";
import { UIPlugin } from "../ui_plugin";

export type EditionMode =
  | "editing"
  | "waitingForRangeSelection"
  | "rangeSelected"
  | "inactive"
  | "resettingPosition";

const CELL_DELETED_MESSAGE = _lt("The cell you are trying to edit has been deleted.");

export interface ComposerSelection {
  start: number;
  end: number;
}

export const SelectionIndicator = "␣";

export class EditionPlugin extends UIPlugin {
  static layers = [LAYERS.Highlights];
  static getters = [
    "getEditionMode",
    "isSelectingForComposer",
    "getCurrentContent",
    "getEditionSheet",
    "getComposerSelection",
    "getCurrentTokens",
    "getTokenAtCursor",
  ];
  static modes: Mode[] = ["normal", "readonly"];

  private col: number = 0;
  private row: number = 0;
  private mode: EditionMode = "inactive";
  private sheet: string = "";
  private currentContent: string = "";
  private currentTokens: EnrichedToken[] = [];
  private selectionStart: number = 0;
  private selectionEnd: number = 0;
  private selectionInitialStart: number = 0;
  private initialContent: string | undefined = "";

  // ---------------------------------------------------------------------------
  // Command Handling
  // ---------------------------------------------------------------------------

  allowDispatch(cmd: Command): CommandResult {
    switch (cmd.type) {
<<<<<<< HEAD
      case "CHANGE_COMPOSER_CURSOR_SELECTION":
        const length = this.currentContent.length;
        const { start, end } = cmd;
        return start >= 0 && start <= length && end >= 0 && end <= length && start <= end
          ? CommandResult.Success
          : CommandResult.WrongComposerSelection;
=======
      case "CHANGE_COMPOSER_SELECTION":
        return this.validateSelection(this.currentContent.length, cmd.start, cmd.end);
>>>>>>> b8bbc67c
      case "SET_CURRENT_CONTENT":
        if (cmd.selection) {
          return this.validateSelection(cmd.content.length, cmd.selection.start, cmd.selection.end);
        } else {
          return { status: "SUCCESS" };
        }
      case "START_EDITION":
<<<<<<< HEAD
        return cmd.selection && cmd.selection.start > cmd.selection.end
          ? CommandResult.WrongComposerSelection
          : CommandResult.Success;
=======
        if (cmd.selection) {
          const cell = this.getters.getActiveCell();
          const content = cmd.text || (cell && this.getCellContent(cell)) || "";
          return this.validateSelection(content.length, cmd.selection.start, cmd.selection.end);
        } else {
          return { status: "SUCCESS" };
        }
>>>>>>> b8bbc67c
      default:
        return CommandResult.Success;
    }
  }

  beforeHandle(cmd: Command) {
    switch (cmd.type) {
      case "ACTIVATE_SHEET":
        if (!this.isSelectingForComposer()) {
          this.stopEdition();
        }
        break;
    }
  }

  handle(cmd: Command) {
    switch (cmd.type) {
      case "START":
        this.setActiveContent();
        break;
      case "CHANGE_COMPOSER_CURSOR_SELECTION":
        this.selectionStart = cmd.start;
        this.selectionEnd = cmd.end;
        break;
      case "STOP_COMPOSER_RANGE_SELECTION":
        if (this.isSelectingForComposer()) {
          this.mode = "editing";
        }
        break;
      case "START_EDITION":
        this.startEdition(cmd.text, cmd.selection);
        this.highlightRanges();
        break;
      case "STOP_EDITION":
        if (cmd.cancel) {
          this.cancelEdition();
          this.resetContent();
        } else {
          this.stopEdition();
        }
        break;
      case "SET_CURRENT_CONTENT":
        this.setContent(cmd.content, cmd.selection);
        if (this.mode !== "inactive") {
          this.highlightRanges();
        }
        break;
      case "REPLACE_COMPOSER_CURSOR_SELECTION":
        this.replaceSelection(cmd.text);
        break;
      case "ACTIVATE_SHEET":
        if (this.mode === "inactive") {
          this.setActiveContent();
        }
        break;
      case "SELECT_CELL":
      case "SET_SELECTION":
      case "MOVE_POSITION":
        if (this.mode === "editing") {
          this.dispatch("STOP_EDITION");
        } else if (this.mode === "waitingForRangeSelection" || this.mode === "rangeSelected") {
          this.insertSelectedRange();
        }
        if (this.mode === "inactive") {
          this.setActiveContent();
        }
        break;
      case "ADD_COLUMNS_ROWS":
        this.onAddElements(cmd);
        break;
      case "REMOVE_COLUMNS_ROWS":
        if (cmd.dimension === "COL") {
          this.onColumnsRemoved(cmd);
        } else {
          this.onRowsRemoved(cmd);
        }
        break;
      case "DELETE_SHEET":
        if (cmd.sheetId === this.sheet && this.mode !== "inactive") {
          this.dispatch("STOP_EDITION", { cancel: true });
          this.ui.notifyUser(CELL_DELETED_MESSAGE);
        }
        break;
    }
  }

  // ---------------------------------------------------------------------------
  // Getters
  // ---------------------------------------------------------------------------

  getEditionMode(): EditionMode {
    return this.mode;
  }

  getCurrentContent(): string {
    if (this.mode === "inactive") {
      const cell = this.getters.getActiveCell();
      const activeSheetId = this.getters.getActiveSheetId();
      return cell ? this.getters.getCellText(cell, activeSheetId, true) : "";
    }
    return this.currentContent;
  }

  getEditionSheet(): string {
    return this.sheet;
  }

  getComposerSelection(): ComposerSelection {
    return {
      start: this.selectionStart,
      end: this.selectionEnd,
    };
  }

  isSelectingForComposer(): boolean {
    return (
      this.mode === "waitingForRangeSelection" ||
      this.mode === "rangeSelected" ||
      this.mode === "resettingPosition"
    );
  }

  getCurrentTokens(): EnrichedToken[] {
    return this.currentTokens;
  }

  /**
   * Return the (enriched) token just before the cursor.
   */
  getTokenAtCursor(): EnrichedToken | undefined {
    const start = Math.min(this.selectionStart, this.selectionEnd);
    const end = Math.max(this.selectionStart, this.selectionEnd);
    if (start === end && end === 0) {
      return undefined;
    } else {
      return this.currentTokens.find((t) => t.start <= start && t.end >= end);
    }
  }

  // ---------------------------------------------------------------------------
  // Misc
  // ---------------------------------------------------------------------------

<<<<<<< HEAD
  private onColumnsRemoved(cmd: RemoveColumnsRowsCommand) {
    if (cmd.elements.includes(this.col) && this.mode !== "inactive") {
      this.dispatch("STOP_EDITION", { cancel: true });
      this.ui.notifyUser(CELL_DELETED_MESSAGE);
      return;
    }
    const { top, left } = updateSelectionOnDeletion(
      { left: this.col, right: this.col, top: this.row, bottom: this.row },
      "left",
      cmd.elements
    );
    this.col = left;
    this.row = top;
  }

  private onRowsRemoved(cmd: RemoveColumnsRowsCommand) {
    if (cmd.elements.includes(this.row) && this.mode !== "inactive") {
      this.dispatch("STOP_EDITION", { cancel: true });
      this.ui.notifyUser(CELL_DELETED_MESSAGE);
      return;
    }
    const { top, left } = updateSelectionOnDeletion(
      { left: this.col, right: this.col, top: this.row, bottom: this.row },
      "top",
      cmd.elements
    );
    this.col = left;
    this.row = top;
  }

  private onAddElements(cmd: AddColumnsRowsCommand) {
    const { top, left } = updateSelectionOnInsertion(
      { left: this.col, right: this.col, top: this.row, bottom: this.row },
      cmd.dimension === "COL" ? "left" : "top",
      cmd.base,
      cmd.position,
      cmd.quantity
    );
    this.col = left;
    this.row = top;
=======
  private validateSelection(length: number, start: number, end: number): CommandResult {
    return start >= 0 && start <= length && end >= 0 && end <= length
      ? { status: "SUCCESS" }
      : { status: "CANCELLED", reason: CancelledReason.WrongComposerSelection };
>>>>>>> b8bbc67c
  }

  /**
   * Enable the selecting mode
   */
  private startComposerRangeSelection() {
    this.mode = "resettingPosition";
    this.dispatch("SELECT_CELL", {
      col: this.col,
      row: this.row,
    });
    this.mode = "waitingForRangeSelection";
    // We set this variable to store the start of the selection, to allow
    // to replace selections (ex: select twice a cell should only be added
    // once)
    this.selectionInitialStart = this.selectionStart;
  }

  private getCellContent(cell: Cell) {
    switch (cell.type) {
      case CellType.formula:
        return this.getters.getFormulaCellContent(this.getters.getActiveSheetId(), cell);
      case CellType.empty:
        return "";
      case CellType.number:
        return cell.format?.match(DATETIME_FORMAT)
          ? formatDateTime({ value: (cell.value || 0) as number, format: cell.format! })
          : cell.content;
      case CellType.text:
      case CellType.invalidFormula:
        return cell.content;
    }
  }

  /**
   * start the edition of a cell
   * @param str the key that is used to start the edition if it is a "content" key like a letter or number
   * @param selection
   * @private
   */
  private startEdition(str?: string, selection?: ComposerSelection) {
    const cell = this.getters.getActiveCell();
    this.initialContent = (cell && this.getCellContent(cell)) || "";
    this.mode = "editing";
    const [col, row] = this.getters.getPosition();
    this.col = col;
    this.row = row;
    this.sheet = this.getters.getActiveSheetId();
    this.setContent(str || this.initialContent, selection);
    this.dispatch("REMOVE_ALL_HIGHLIGHTS");
  }

  private stopEdition() {
    if (this.mode !== "inactive") {
      this.cancelEdition();
      const sheetId = this.getters.getActiveSheetId();
      const [col, row] = this.getters.getMainCell(sheetId, this.col, this.row);
      let content = this.currentContent;
      const didChange = this.initialContent !== content;
      if (!didChange) {
        return;
      }
      if (content) {
        if (content.startsWith("=")) {
          const left = this.currentTokens.filter((t) => t.type === "LEFT_PAREN").length;
          const right = this.currentTokens.filter((t) => t.type === "RIGHT_PAREN").length;
          const missing = left - right;
          if (missing > 0) {
            content += new Array(missing).fill(")").join("");
          }
        }
        this.dispatch("UPDATE_CELL", {
          sheetId: this.sheet,
          col,
          row,
          content,
        });
      } else {
        this.dispatch("UPDATE_CELL", {
          sheetId: this.sheet,
          content: "",
          col,
          row,
        });
      }
      if (sheetId !== this.sheet) {
        this.dispatch("ACTIVATE_SHEET", {
          sheetIdFrom: this.getters.getActiveSheetId(),
          sheetIdTo: this.sheet,
        });
      }
      this.setContent("");
    }
  }

  private cancelEdition() {
    this.mode = "inactive";
    this.dispatch("REMOVE_ALL_HIGHLIGHTS");
  }

  /**
   * Reset the current content to the active cell content
   */
  private resetContent() {
    this.setContent(this.initialContent || "");
  }

  private setContent(text: string, selection?: ComposerSelection) {
    const isNewCurrentContent = this.currentContent !== text;
    this.currentContent = text;
    if (selection) {
      this.selectionStart = selection.start;
      this.selectionEnd = selection.end;
    } else {
      this.selectionStart = this.selectionEnd = text.length;
    }
    if (isNewCurrentContent) {
      this.currentTokens = text.startsWith("=") ? composerTokenize(text) : [];
    }
    if (this.canstartComposerRangeSelection()) {
      this.startComposerRangeSelection();
    }
  }

  /**
   * Insert the currently selected zone XC in the composer content.
   * The XC replaces the following section:
   *  - start:  where the cursor was when the edition mode was
   *            changed to `selecting`.
   *  - end:    the current end of the selection.
   */
  private insertSelectedRange() {
    this.mode = "rangeSelected";
    const [zone] = this.getters.getSelectedZones();
    const sheetId = this.getters.getActiveSheetId();
    let selectedXc = this.getters.zoneToXC(sheetId, zone);
    const { end } = this.getters.getComposerSelection();
    this.dispatch("CHANGE_COMPOSER_CURSOR_SELECTION", {
      start: this.selectionInitialStart,
      end,
    });
    if (this.getters.getEditionSheet() !== this.getters.getActiveSheetId()) {
      const sheetName = getComposerSheetName(
        this.getters.getSheetName(this.getters.getActiveSheetId())!
      );
      selectedXc = `${sheetName}!${selectedXc}`;
    }
    this.replaceSelection(selectedXc);
  }

  /**
   * Replace the current selection by a new text.
   * The cursor is then set at the end of the text.
   */
  private replaceSelection(text) {
    const start = Math.min(this.selectionStart, this.selectionEnd);
    const end = Math.max(this.selectionStart, this.selectionEnd);
    this.currentContent =
      this.currentContent.slice(0, start) +
      this.currentContent.slice(end, this.currentContent.length);
    this.insertText(text, start);
  }

  /**
   * Insert a text at the given position.
   * The cursor is then set at the end of the text.
   */
  private insertText(text: string, start: number) {
    const content = this.currentContent.slice(0, start) + text + this.currentContent.slice(start);
    const end = start + text.length;
    this.dispatch("SET_CURRENT_CONTENT", {
      content,
      selection: { start: end, end },
    });
  }

  /**
   * Highlight all ranges that can be found in the composer content.
   */
  private highlightRanges() {
    if (!this.currentContent.startsWith("=")) {
      return;
    }
    this.dispatch("REMOVE_ALL_HIGHLIGHTS"); //cleanup highlights for references
    const ranges = {};
    let lastUsedColorIndex = 0;
    for (let token of this.currentTokens.filter((token) => token.type === "SYMBOL")) {
      let value = token.value;
      const [xc, sheet] = value.split("!").reverse();
      if (rangeReference.test(xc)) {
        const refSanitized =
          (sheet ? `${sheet}!` : `${this.getters.getSheetName(this.getters.getEditionSheet())}!`) +
          xc.replace(/\$/g, "");
        if (!ranges[refSanitized]) {
          ranges[refSanitized] = colors[lastUsedColorIndex];
          lastUsedColorIndex = ++lastUsedColorIndex % colors.length;
        }
      }
    }
    if (Object.keys(ranges).length) {
      this.dispatch("ADD_HIGHLIGHTS", { ranges });
    }
  }

  private setActiveContent() {
    const sheetId = this.getters.getActiveSheetId();
    const [mainCellCol, mainCellRow] = this.getters.getMainCell(
      sheetId,
      ...this.getters.getPosition()
    );
    const anchor = this.getters.getCell(this.getters.getActiveSheetId(), mainCellCol, mainCellRow);
    if (anchor) {
      const { col, row } = this.getters.getCellPosition(anchor.id);
      this.col = col;
      this.row = row;
    }
    const content = anchor ? this.getters.getCellText(anchor, sheetId, true) : "";
    this.dispatch("SET_CURRENT_CONTENT", {
      content,
    });
  }

  /**
   * Function used to determine when composer selection can start.
   * Three conditions are necessary:
   * - the previous token is among ["COMMA", "LEFT_PAREN", "OPERATOR"]
   * - the next token is missing or is among ["COMMA", "RIGHT_PAREN", "OPERATOR"]
   * - Previous and next tokens can be separated by spaces
   */
  private canstartComposerRangeSelection(): boolean {
    if (this.mode !== "editing") return false;
    if (this.currentContent.startsWith("=")) {
      const tokenAtCursor = this.getTokenAtCursor();
      if (tokenAtCursor) {
        const tokenIdex = this.currentTokens
          .map((token) => token.start)
          .indexOf(tokenAtCursor.start);

        let count = tokenIdex;
        let curentToken = tokenAtCursor;
        // check previous token
        while (!["COMMA", "LEFT_PAREN", "OPERATOR"].includes(curentToken.type)) {
          if (curentToken.type !== "SPACE" || count < 1) {
            return false;
          }
          count--;
          curentToken = this.currentTokens[count];
        }

        count = tokenIdex + 1;
        curentToken = this.currentTokens[count];
        // check next token
        while (curentToken && !["COMMA", "RIGHT_PAREN", "OPERATOR"].includes(curentToken.type)) {
          if (curentToken.type !== "SPACE") {
            return false;
          }
          count++;
          curentToken = this.currentTokens[count];
        }
        count++;
        curentToken = this.currentTokens[count];
      }
      return true;
    }
    return false;
  }
}<|MERGE_RESOLUTION|>--- conflicted
+++ resolved
@@ -66,37 +66,22 @@
 
   allowDispatch(cmd: Command): CommandResult {
     switch (cmd.type) {
-<<<<<<< HEAD
       case "CHANGE_COMPOSER_CURSOR_SELECTION":
-        const length = this.currentContent.length;
-        const { start, end } = cmd;
-        return start >= 0 && start <= length && end >= 0 && end <= length && start <= end
-          ? CommandResult.Success
-          : CommandResult.WrongComposerSelection;
-=======
-      case "CHANGE_COMPOSER_SELECTION":
         return this.validateSelection(this.currentContent.length, cmd.start, cmd.end);
->>>>>>> b8bbc67c
       case "SET_CURRENT_CONTENT":
         if (cmd.selection) {
           return this.validateSelection(cmd.content.length, cmd.selection.start, cmd.selection.end);
         } else {
-          return { status: "SUCCESS" };
+          return CommandResult.Success;
         }
       case "START_EDITION":
-<<<<<<< HEAD
-        return cmd.selection && cmd.selection.start > cmd.selection.end
-          ? CommandResult.WrongComposerSelection
-          : CommandResult.Success;
-=======
         if (cmd.selection) {
           const cell = this.getters.getActiveCell();
           const content = cmd.text || (cell && this.getCellContent(cell)) || "";
           return this.validateSelection(content.length, cmd.selection.start, cmd.selection.end);
         } else {
-          return { status: "SUCCESS" };
-        }
->>>>>>> b8bbc67c
+          return CommandResult.Success;
+        }
       default:
         return CommandResult.Success;
     }
@@ -240,7 +225,6 @@
   // Misc
   // ---------------------------------------------------------------------------
 
-<<<<<<< HEAD
   private onColumnsRemoved(cmd: RemoveColumnsRowsCommand) {
     if (cmd.elements.includes(this.col) && this.mode !== "inactive") {
       this.dispatch("STOP_EDITION", { cancel: true });
@@ -281,12 +265,12 @@
     );
     this.col = left;
     this.row = top;
-=======
+  }
+
   private validateSelection(length: number, start: number, end: number): CommandResult {
     return start >= 0 && start <= length && end >= 0 && end <= length
-      ? { status: "SUCCESS" }
-      : { status: "CANCELLED", reason: CancelledReason.WrongComposerSelection };
->>>>>>> b8bbc67c
+      ? CommandResult.Success
+      : CommandResult.WrongComposerSelection;
   }
 
   /**
