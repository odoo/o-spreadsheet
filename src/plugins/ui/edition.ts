--- conflicted
+++ resolved
@@ -201,22 +201,16 @@
         this.selectionEnd = this.currentContent.length;
         break;
       case "DELETE_SHEET":
-<<<<<<< HEAD
-        if (cmd.sheetId === this.sheet && this.mode !== "inactive") {
-          this.dispatch("STOP_EDITION", { cancel: true });
-          this.ui.notifyUI({
-            type: "NOTIFICATION",
-            text: CELL_DELETED_MESSAGE,
-          });
-=======
       case "UNDO":
       case "REDO":
         const sheetIdExists = !!this.getters.tryGetSheet(this.sheet);
         if (!sheetIdExists && this.mode !== "inactive") {
           this.cancelEdition();
           this.resetContent();
-          this.ui.notifyUser(CELL_DELETED_MESSAGE);
->>>>>>> baa07c4d
+          this.ui.notifyUI({
+            type: "NOTIFICATION",
+            text: CELL_DELETED_MESSAGE,
+          });
         }
         break;
     }
