--- conflicted
+++ resolved
@@ -285,6 +285,7 @@
         }
       }
     }
+
     function drawBorder([style, color], x1, y1, x2, y2) {
       ctx.strokeStyle = color;
       ctx.lineWidth = (style === "thin" ? 2 : 3) * thinLineWidth;
@@ -486,78 +487,70 @@
               ? (style && style.align) || computeAlign(cell, showFormula)
               : undefined;
             let clipRect: Rect | null = null;
-<<<<<<< HEAD
             let clipIcon: Rect | null = null;
             const fontsize = style.fontSize || DEFAULT_FONT_SIZE;
             const iconWidth = fontSizeMap[fontsize];
-            if (
-              (text && textWidth > cols[colNumber].size) ||
-              iconStyle ||
-              fontSizeMap[fontsize] > row.size
-            ) {
-              if (align === "left") {
-                let c = colNumber;
-=======
-          if (text && textWidth > col.size) {
-            let c: number;
-            let width: number;
-            switch (align) {
-              case "left":
-                c = colNumber;
->>>>>>> 23068dea
-                while (c < right && !this.hasContent(c + 1, rowNumber)) {
-                  c++;
+            if (iconStyle) {
+              const colWidth = col.end - col.start;
+              clipRect = [
+                col.start - offsetX + iconWidth + 2 * MIN_CF_ICON_MARGIN,
+                row.start - offsetY,
+                Math.max(0, colWidth - iconWidth + 2 * MIN_CF_ICON_MARGIN),
+                row.size,
+              ];
+              clipIcon = [
+                col.start - offsetX,
+                row.start - offsetY,
+                Math.min(iconWidth + 2 * MIN_CF_ICON_MARGIN, colWidth),
+                row.size,
+              ];
+            } else {
+              if ((text && textWidth > cols[colNumber].size) || fontSizeMap[fontsize] > row.size) {
+                let c: number;
+                let width: number;
+                switch (align) {
+                  case "left":
+                    c = colNumber;
+                    while (c < right && !this.hasContent(c + 1, rowNumber)) {
+                      c++;
+                    }
+                    width = cols[c].end - col.start;
+                    if (width < textWidth) {
+                      clipRect = [col.start - offsetX, row.start - offsetY, width, row.size];
+                    }
+                    break;
+                  case "right":
+                    c = colNumber;
+                    while (c > left && !this.hasContent(c - 1, rowNumber)) {
+                      c--;
+                    }
+                    width = col.end - cols[c].start;
+                    if (width < textWidth) {
+                      clipRect = [cols[c].start - offsetX, row.start - offsetY, width, row.size];
+                    }
+                    break;
+                  case "center":
+                    let c1 = colNumber;
+                    while (c1 > left && !this.hasContent(c1 - 1, rowNumber)) {
+                      c1--;
+                    }
+                    let c2 = colNumber;
+                    while (c2 < right && !this.hasContent(c2 + 1, rowNumber)) {
+                      c2++;
+                    }
+                    const colLeft = Math.min(c1, colNumber);
+                    const colRight = Math.max(c2, colNumber);
+                    width = cols[colRight].end - cols[colLeft].start;
+                    if (width < textWidth || colLeft === colNumber || colRight === colNumber) {
+                      clipRect = [
+                        cols[colLeft].start - offsetX,
+                        row.start - offsetY,
+                        width,
+                        row.size,
+                      ];
+                    }
+                    break;
                 }
-                width = cols[c].end - col.start;
-                if (width < textWidth) {
-                  clipRect = [col.start - offsetX, row.start - offsetY, width, row.size];
-                }
-                break;
-              case "right":
-                c = colNumber;
-                while (c > left && !this.hasContent(c - 1, rowNumber)) {
-                  c--;
-                }
-<<<<<<< HEAD
-                const width = col.end - cols[c].start;
-                if (iconStyle) {
-                  const colWidth = col.end - col.start;
-                  clipRect = [
-                    col.start - offsetX + iconWidth + 2 * MIN_CF_ICON_MARGIN,
-                    row.start - offsetY,
-                    Math.max(0, colWidth - iconWidth + 2 * MIN_CF_ICON_MARGIN),
-                    row.size,
-                  ];
-                  clipIcon = [
-                    col.start - offsetX,
-                    row.start - offsetY,
-                    Math.min(iconWidth + 2 * MIN_CF_ICON_MARGIN, colWidth),
-                    row.size,
-                  ];
-                } else {
-=======
-                width = col.end - cols[c].start;
-                if (width < textWidth) {
->>>>>>> 23068dea
-                  clipRect = [cols[c].start - offsetX, row.start - offsetY, width, row.size];
-                }
-                break;
-              case "center":
-                let c1 = colNumber;
-                while (c1 > left && !this.hasContent(c1 - 1, rowNumber)) {
-                  c1--;
-                }
-                let c2 = colNumber;
-                while (c2 < right && !this.hasContent(c2 + 1, rowNumber)) {
-                  c2++;
-                }
-                const colLeft = Math.min(c1, colNumber);
-                const colRight = Math.max(c2, colNumber);
-                width = cols[colRight].end - cols[colLeft].start;
-                if (width < textWidth || colLeft === colNumber || colRight === colNumber) {
-                  clipRect = [cols[colLeft].start - offsetX, row.start - offsetY, width, row.size];
-                }
-                break;
               }
             }
             result.push({
@@ -574,11 +567,11 @@
               error: cell.error,
               image: iconStyle
                 ? {
-                    type: "icon",
-                    size: iconWidth,
-                    clipIcon,
-                    image: ICONS[iconStyle].img,
-                  }
+                  type: "icon",
+                  size: iconWidth,
+                  clipIcon,
+                  image: ICONS[iconStyle].img,
+                }
                 : undefined,
             });
           } else {
@@ -652,11 +645,11 @@
         const iconWidth = fontSizeMap[fontsize];
         const clipRect: Rect = iconStyle
           ? [
-              x + iconWidth + 2 * MIN_CF_ICON_MARGIN,
-              y,
-              Math.max(0, width - iconWidth + 2 * MIN_CF_ICON_MARGIN),
-              height,
-            ]
+            x + iconWidth + 2 * MIN_CF_ICON_MARGIN,
+            y,
+            Math.max(0, width - iconWidth + 2 * MIN_CF_ICON_MARGIN),
+            height,
+          ]
           : [x, y, width, height];
         const clipIcon: Rect | null = iconStyle
           ? [x, y, Math.min(iconWidth + 2 * MIN_CF_ICON_MARGIN, width), height]
@@ -675,11 +668,11 @@
           error: refCell ? refCell.error : undefined,
           image: iconStyle
             ? {
-                type: "icon",
-                clipIcon,
-                size: iconWidth,
-                image: ICONS[iconStyle].img,
-              }
+              type: "icon",
+              clipIcon,
+              size: iconWidth,
+              image: ICONS[iconStyle].img,
+            }
             : undefined,
         });
       }
