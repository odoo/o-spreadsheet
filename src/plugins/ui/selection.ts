import { SELECTION_BORDER_COLOR } from "../../constants";
import {
  clip,
  formatStandardNumber,
  getNextVisibleCellCoords,
  isEqual,
  union,
  uniqueZones,
  updateSelectionOnDeletion,
  updateSelectionOnInsertion,
} from "../../helpers/index";
import { Mode, ModelConfig } from "../../model";
import { StateObserver } from "../../state_observer";
import {
  AddColumnsRowsCommand,
  Cell,
  ClientPosition,
  Command,
  CommandDispatcher,
  CommandResult,
  Dimension,
  Figure,
  Getters,
  GridRenderingContext,
  LAYERS,
  RemoveColumnsRowsCommand,
  Sheet,
  Style,
  UID,
  Zone,
} from "../../types/index";
import { UIPlugin } from "../ui_plugin";

export interface Selection {
  anchor: [number, number];
  zones: Zone[];
}

interface SheetInfo {
  selection: Selection;
  activeCol: number;
  activeRow: number;
}

export enum SelectionMode {
  idle,
  selecting,
  readyToExpand, //The next selection will add another zone to the current selection
  expanding,
}

interface SelectionPluginState {
  activeSheet: Sheet;
}

/**
 * SelectionPlugin
 */
export class SelectionPlugin extends UIPlugin<SelectionPluginState> {
  static layers = [LAYERS.Selection];
  static modes: Mode[] = ["normal", "readonly"];
  static getters = [
    "getActiveSheet",
    "getActiveSheetId",
    "getActiveCell",
    "getActiveCols",
    "getActiveRows",
    "getCurrentStyle",
    "getSelectedZones",
    "getSelectedZone",
    "getAggregate",
    "getSelectedFigureId",
    "getVisibleFigures",
    "getSelection",
    "getPosition",
    "getSheetPosition",
    "getSelectionMode",
    "isSelected",
    "getElementsFromSelection",
  ];

  private selection: Selection = {
    zones: [{ top: 0, left: 0, bottom: 0, right: 0 }],
    anchor: [0, 0],
  };
  private selectedFigureId: string | null = null;
  private activeCol: number = 0;
  private activeRow: number = 0;
  private mode = SelectionMode.idle;
  private sheetsData: { [sheet: string]: SheetInfo } = {};
  private moveClient: (position: ClientPosition) => void;

  // This flag is used to avoid to historize the ACTIVE_SHEET command when it's
  // the main command.

  activeSheet: Sheet = null as any;

  constructor(
    getters: Getters,
    state: StateObserver,
    dispatch: CommandDispatcher["dispatch"],
    config: ModelConfig
  ) {
    super(getters, state, dispatch, config);
    this.moveClient = config.moveClient;
  }

  // ---------------------------------------------------------------------------
  // Command Handling
  // ---------------------------------------------------------------------------

  allowDispatch(cmd: Command): CommandResult {
    switch (cmd.type) {
      case "MOVE_POSITION": {
        const { cols, rows, id: sheetId } = this.getters.getActiveSheet();
        let targetCol = this.activeCol;
        let targetRow = this.activeRow;
        if (this.getters.isInMerge(sheetId, this.activeCol, this.activeRow)) {
          while (
            this.getters.isInSameMerge(
              sheetId,
              this.activeCol,
              this.activeRow,
              targetCol + cmd.deltaX,
              targetRow + cmd.deltaY
            )
          ) {
            targetCol += cmd.deltaX;
            targetRow += cmd.deltaY;
          }
        }
        const outOfBound =
          (cmd.deltaY < 0 && targetRow === 0) ||
          (cmd.deltaY > 0 && targetRow === rows.length - 1) ||
          (cmd.deltaX < 0 && targetCol === 0) ||
          (cmd.deltaX > 0 && targetCol === cols.length - 1);
        if (outOfBound) {
          return CommandResult.SelectionOutOfBound;
        }
        break;
      }
      case "SELECT_COLUMN": {
        const { index } = cmd;
        if (index < 0 || index >= this.getters.getActiveSheet().cols.length) {
          return CommandResult.SelectionOutOfBound;
        }
        break;
      }
      case "SELECT_ROW": {
        const { index } = cmd;
        if (index < 0 || index >= this.getters.getActiveSheet().rows.length) {
          return CommandResult.SelectionOutOfBound;
        }
        break;
      }
      case "ACTIVATE_SHEET":
        try {
          this.getters.getSheet(cmd.sheetIdTo);
          break;
        } catch (error) {
          return CommandResult.InvalidSheetId;
        }
    }
    return CommandResult.Success;
  }

  handle(cmd: Command) {
    switch (cmd.type) {
      // some commands should not remove the current selection
      case "CREATE_SHEET":
      case "DELETE_SHEET":
      case "CREATE_FIGURE":
      case "CREATE_CHART":
      case "UPDATE_FIGURE":
      case "EVALUATE_CELLS":
      case "DISABLE_SELECTION_INPUT":
      case "HIGHLIGHT_SELECTION":
      case "RESET_PENDING_HIGHLIGHT":
      case "REMOVE_ALL_HIGHLIGHTS":
      case "ENABLE_NEW_SELECTION_INPUT":
        break;
      case "DELETE_FIGURE":
        if (this.selectedFigureId === cmd.id) {
          this.selectedFigureId = null;
        }
        break;
      default:
        this.selectedFigureId = null;
    }
    switch (cmd.type) {
      case "START":
        const firstSheet = this.getters.getSheets()[0];
        const firstVisiblePosition = getNextVisibleCellCoords(firstSheet, 0, 0);
        this.activeCol = firstVisiblePosition[0];
        this.activeRow = firstVisiblePosition[1];
        this.dispatch("ACTIVATE_SHEET", {
          sheetIdTo: this.getters.getSheets()[0].id,
          sheetIdFrom: this.getters.getSheets()[0].id,
        });
        this.selectCell(...firstVisiblePosition);
        break;
      case "ACTIVATE_SHEET":
        //TODO Change the way selectCell work, perhaps take the sheet as argument ?
        this.setActiveSheet(cmd.sheetIdTo);
        this.sheetsData[cmd.sheetIdFrom] = {
          selection: JSON.parse(JSON.stringify(this.selection)),
          activeCol: this.activeCol,
          activeRow: this.activeRow,
        };
        if (cmd.sheetIdTo in this.sheetsData) {
          Object.assign(this, this.sheetsData[cmd.sheetIdTo]);
        } else {
          this.selectCell(...getNextVisibleCellCoords(this.getters.getSheets()[0], 0, 0));
        }
        break;
      case "SET_SELECTION":
        this.setSelection(cmd.anchor, cmd.zones, cmd.strict);
        break;
      case "START_SELECTION":
        this.mode = SelectionMode.selecting;
        break;
      case "PREPARE_SELECTION_EXPANSION":
        this.mode = SelectionMode.readyToExpand;
        break;
      case "START_SELECTION_EXPANSION":
        this.mode = SelectionMode.expanding;
        break;
      case "STOP_SELECTION":
        this.mode = SelectionMode.idle;
        break;
      case "MOVE_POSITION":
        this.movePosition(cmd.deltaX, cmd.deltaY);
        break;
      case "SELECT_CELL":
        this.selectCell(cmd.col, cmd.row);
        break;
      case "SELECT_COLUMN":
        this.selectColumn(cmd.index, cmd.createRange || false, cmd.updateRange || false);
        break;
      case "SELECT_ROW":
        this.selectRow(cmd.index, cmd.createRange || false, cmd.updateRange || false);
        break;
      case "SELECT_ALL":
        this.selectAll();
        break;
      case "ALTER_SELECTION":
        if (cmd.delta) {
          this.moveSelection(cmd.delta[0], cmd.delta[1]);
        }
        if (cmd.cell) {
          this.addCellToSelection(...cmd.cell);
        }
        break;
      case "UNDO":
      case "REDO":
<<<<<<< HEAD
      case "DELETE_SHEET":
        if (!this.getters.tryGetSheet(this.getActiveSheetId())) {
          const currentSheets = this.getters.getVisibleSheets();
          this.activeSheet = this.getters.getSheet(currentSheets[0]);
          this.selectCell(0, 0);
        }
        this.updateSelection();
=======
      case "REMOVE_COLUMNS":
      case "REMOVE_ROWS":
        this.ensureSelectionValidity();
>>>>>>> ac5ef851
        break;
      case "REMOVE_COLUMNS_ROWS":
        if (cmd.sheetId === this.getActiveSheetId()) {
          if (cmd.dimension === "COL") {
            this.onColumnsRemoved(cmd);
          } else {
            this.onRowsRemoved(cmd);
          }
        }
        break;
      case "ADD_COLUMNS_ROWS":
        if (cmd.sheetId === this.getActiveSheetId()) {
          this.onAddElements(cmd);
        }
        break;
      case "UPDATE_CHART":
      case "SELECT_FIGURE":
        this.selectedFigureId = cmd.id;
        break;
    }
  }

  // ---------------------------------------------------------------------------
  // Getters
  // ---------------------------------------------------------------------------

  getActiveSheet(): Sheet {
    return this.activeSheet;
  }

  getActiveSheetId(): UID {
    return this.activeSheet.id;
  }
  getActiveCell(): Cell | undefined {
    const sheetId = this.getters.getActiveSheetId();
    const [mainCol, mainRow] = this.getters.getMainCell(sheetId, this.activeCol, this.activeRow);
    return this.getters.getCell(sheetId, mainCol, mainRow);
  }

  getActiveCols(): Set<number> {
    const activeCols = new Set<number>();
    for (let zone of this.selection.zones) {
      if (zone.top === 0 && zone.bottom === this.getters.getActiveSheet().rows.length - 1) {
        for (let i = zone.left; i <= zone.right; i++) {
          activeCols.add(i);
        }
      }
    }
    return activeCols;
  }

  getActiveRows(): Set<number> {
    const activeRows = new Set<number>();
    for (let zone of this.selection.zones) {
      if (zone.left === 0 && zone.right === this.getters.getActiveSheet().cols.length - 1) {
        for (let i = zone.top; i <= zone.bottom; i++) {
          activeRows.add(i);
        }
      }
    }
    return activeRows;
  }

  getCurrentStyle(): Style {
    const cell = this.getters.getActiveCell();
    return cell ? this.getters.getCellStyle(cell) : {};
  }

  getSelectedZones(): Zone[] {
    return this.selection.zones;
  }

  getSelectedZone(): Zone {
    return this.selection.zones[this.selection.zones.length - 1];
  }

  getSelection(): Selection {
    return this.selection;
  }

  getSelectedFigureId(): string | null {
    return this.selectedFigureId;
  }

  getPosition(): [number, number] {
    return [this.activeCol, this.activeRow];
  }

  getSheetPosition(sheetId: UID): [number, number] {
    if (sheetId === this.getters.getActiveSheetId()) {
      return this.getPosition();
    } else {
      const sheetData = this.sheetsData[sheetId];
      return sheetData
        ? [sheetData.activeCol, sheetData.activeRow]
        : getNextVisibleCellCoords(this.getters.getSheet(sheetId), 0, 0);
    }
  }

  getAggregate(): string | null {
    let aggregate = 0;
    let n = 0;
    for (let zone of this.selection.zones) {
      for (let row = zone.top; row <= zone.bottom; row++) {
        const r = this.getters.getRow(this.getters.getActiveSheetId(), row);
        if (r === undefined) {
          continue;
        }
        for (let col = zone.left; col <= zone.right; col++) {
          const cell = r.cells[col];
          if (cell && cell.type !== "text" && !cell.error && typeof cell.value === "number") {
            n++;
            aggregate += cell.value;
          }
        }
      }
    }
    return n < 2 ? null : formatStandardNumber(aggregate);
  }

  getSelectionMode(): SelectionMode {
    return this.mode;
  }

  isSelected(zone: Zone): boolean {
    return !!this.getters.getSelectedZones().find((z) => isEqual(z, zone));
  }

  getVisibleFigures(sheetId: UID): Figure[] {
    const result: Figure[] = [];
    const figures = this.getters.getFigures(sheetId);
    const { offsetX, offsetY } = this.getters.getSnappedViewport(sheetId);
    const { width, height } = this.getters.getViewportDimension();
    for (let figure of figures) {
      if (figure.x >= offsetX + width || figure.x + figure.width <= offsetX) {
        continue;
      }
      if (figure.y >= offsetY + height || figure.y + figure.height <= offsetY) {
        continue;
      }
      result.push(figure);
    }
    return result;
  }

  /**
   * Returns a sorted array of indexes of all columns (respectively rows depending
   * on the dimension parameter) intersected by the currently selected zones.
   *
   * example:
   * assume selectedZones: [{left:0, right: 2, top :2, bottom: 4}, {left:5, right: 6, top :3, bottom: 5}]
   *
   * if dimension === "COL" => [0,1,2,5,6]
   * if dimension === "ROW" => [2,3,4,5]
   */
  getElementsFromSelection(dimension: Dimension): number[] {
    if (dimension === "COL" && this.getters.getActiveCols().size === 0) {
      return [];
    }
    if (dimension === "ROW" && this.getters.getActiveRows().size === 0) {
      return [];
    }
    const zones = this.getters.getSelectedZones();
    let elements: number[] = [];
    const start: "left" | "top" = dimension === "COL" ? "left" : "top";
    const end: "right" | "bottom" = dimension === "COL" ? "right" : "bottom";
    for (const zone of zones) {
      const zoneRows = Array.from(
        { length: zone[end] - zone[start] + 1 },
        (_, i) => zone[start] + i
      );
      elements = elements.concat(zoneRows);
    }
    return [...new Set(elements)].sort();
  }

  // ---------------------------------------------------------------------------
  // Other
  // ---------------------------------------------------------------------------

  private selectColumn(index: number, createRange: boolean, updateRange: boolean) {
    const bottom = this.getters.getActiveSheet().rows.length - 1;
    const zone = { left: index, right: index, top: 0, bottom };
    const current = this.selection.zones;
    let zones: Zone[], anchor: [number, number];
    const top = this.getters.getActiveSheet().rows.findIndex((row) => !row.isHidden);
    if (updateRange) {
      const [col, row] = this.selection.anchor;
      const updatedZone = union(zone, { left: col, right: col, top, bottom });
      zones = current.slice(0, -1).concat(updatedZone);
      anchor = [col, row];
    } else {
      zones = createRange ? current.concat(zone) : [zone];
      anchor = [index, top];
    }
    this.dispatch("SET_SELECTION", { zones, anchor, strict: true });
  }

  private selectRow(index: number, createRange: boolean, updateRange: boolean) {
    const right = this.getters.getActiveSheet().cols.length - 1;
    const zone = { top: index, bottom: index, left: 0, right };
    const current = this.selection.zones;
    let zones: Zone[], anchor: [number, number];
    const left = this.getters.getActiveSheet().cols.findIndex((col) => !col.isHidden);
    if (updateRange) {
      const [col, row] = this.selection.anchor;
      const updatedZone = union(zone, { left, right, top: row, bottom: row });
      zones = current.slice(0, -1).concat(updatedZone);
      anchor = [col, row];
    } else {
      zones = createRange ? current.concat(zone) : [zone];
      anchor = [left, index];
    }
    this.dispatch("SET_SELECTION", { zones, anchor, strict: true });
  }

  private selectAll() {
    const bottom = this.getters.getActiveSheet().rows.length - 1;
    const right = this.getters.getActiveSheet().cols.length - 1;
    const zone = { left: 0, top: 0, bottom, right };
    this.dispatch("SET_SELECTION", { zones: [zone], anchor: [0, 0] });
  }

  /**
   * Change the anchor of the selection active cell to an absolute col and row index.
   *
   * This is a non trivial task. We need to stop the editing process and update
   * properly the current selection.  Also, this method can optionally create a new
   * range in the selection.
   */
  private selectCell(col: number, row: number) {
    const sheet = this.getters.getActiveSheet();
    this.moveClient({ sheetId: sheet.id, col, row });
    let zone = this.getters.expandZone(sheet.id, { left: col, right: col, top: row, bottom: row });

    if (this.mode === SelectionMode.expanding) {
      this.selection.zones.push(zone);
    } else {
      this.selection.zones = [zone];
    }
    this.selection.zones = uniqueZones(this.selection.zones);

    this.selection.anchor = [col, row];
    this.activeCol = col;
    this.activeRow = row;
  }

  private setActiveSheet(id: UID) {
    const sheet = this.getters.getSheet(id);
    this.activeSheet = sheet;
  }

  /**
   * Moves the position of either the active cell of the anchor of the current selection by a number of rows / cols delta
   */
  movePosition(deltaX: number, deltaY: number) {
    const sheet = this.getters.getActiveSheet();
    if (this.getters.isInMerge(sheet.id, this.activeCol, this.activeRow)) {
      let targetCol = this.activeCol;
      let targetRow = this.activeRow;
      while (
        this.getters.isInSameMerge(sheet.id, this.activeCol, this.activeRow, targetCol, targetRow)
      ) {
        targetCol += deltaX;
        targetRow += deltaY;
      }
      if (targetCol >= 0 && targetRow >= 0) {
        this.selectCell(targetCol, targetRow);
      }
    } else if (
      sheet.cols[this.activeCol + deltaX]?.isHidden ||
      sheet.rows[this.activeRow + deltaY]?.isHidden
    ) {
      let targetCol = this.activeCol + deltaX;
      let targetRow = this.activeRow + deltaY;
      while (sheet.cols[targetCol]?.isHidden) {
        targetCol += deltaX;
      }
      while (sheet.rows[targetRow]?.isHidden) {
        targetRow += deltaY;
      }
      if (
        targetCol >= 0 &&
        targetCol < sheet.cols.length &&
        targetRow >= 0 &&
        targetRow < sheet.rows.length
      ) {
        this.selectCell(targetCol, targetRow);
      }
    } else {
      this.selectCell(this.activeCol + deltaX, this.activeRow + deltaY);
    }
  }

  setSelection(anchor: [number, number], zones: Zone[], strict: boolean = false) {
    this.selectCell(...anchor);
    if (strict) {
      this.selection.zones = zones;
    } else {
      const sheetId = this.getters.getActiveSheetId();
      this.selection.zones = zones.map((zone: Zone) => this.getters.expandZone(sheetId, zone));
    }
    this.selection.zones = uniqueZones(this.selection.zones);
    this.selection.anchor = anchor;
  }

  private moveSelection(deltaX: number, deltaY: number) {
    const selection = this.selection;
    const zones = selection.zones.slice();
    const lastZone = zones[selection.zones.length - 1];
    const [anchorCol, anchorRow] = selection.anchor;
    const { left, right, top, bottom } = lastZone;
    let result: Zone | null = lastZone;
    const activeSheet = this.getters.getActiveSheet();
    const expand = (z: Zone) => {
      const { left, right, top, bottom } = this.getters.expandZone(activeSheet.id, z);
      return {
        left: Math.max(0, left),
        right: Math.min(activeSheet.cols.length - 1, right),
        top: Math.max(0, top),
        bottom: Math.min(activeSheet.rows.length - 1, bottom),
      };
    };

    // check if we can shrink selection
    let n = 0;
    while (result !== null) {
      n++;
      if (deltaX < 0) {
        result = anchorCol <= right - n ? expand({ top, left, bottom, right: right - n }) : null;
      }
      if (deltaX > 0) {
        result = left + n <= anchorCol ? expand({ top, left: left + n, bottom, right }) : null;
      }
      if (deltaY < 0) {
        result = anchorRow <= bottom - n ? expand({ top, left, bottom: bottom - n, right }) : null;
      }
      if (deltaY > 0) {
        result = top + n <= anchorRow ? expand({ top: top + n, left, bottom, right }) : null;
      }
      if (result && !isEqual(result, lastZone)) {
        zones[zones.length - 1] = result;
        this.dispatch("SET_SELECTION", { zones, anchor: [anchorCol, anchorRow] });
        return;
      }
    }
    const currentZone = { top: anchorRow, bottom: anchorRow, left: anchorCol, right: anchorCol };
    const zoneWithDelta = {
      top: top + deltaY,
      left: left + deltaX,
      bottom: bottom + deltaY,
      right: right + deltaX,
    };
    result = expand(union(currentZone, zoneWithDelta));
    if (!isEqual(result, lastZone)) {
      zones[zones.length - 1] = result;
      this.dispatch("SET_SELECTION", { zones, anchor: [anchorCol, anchorRow] });
    }
  }

  private addCellToSelection(col: number, row: number) {
    const selection = this.selection;
    const [anchorCol, anchorRow] = selection.anchor;
    const zone: Zone = {
      left: Math.min(anchorCol, col),
      top: Math.min(anchorRow, row),
      right: Math.max(anchorCol, col),
      bottom: Math.max(anchorRow, row),
    };
    const zones = selection.zones.slice(0, -1).concat(zone);
    this.dispatch("SET_SELECTION", { zones, anchor: [anchorCol, anchorRow] });
  }

  /**
   * Ensure selections are not outside sheet boundaries.
   * They are clipped to fit inside the sheet if needed.
   */
  private ensureSelectionValidity() {
    const sheets = this.getters.getSheets();
    const sheetIds = sheets.map((sheet) => sheet.id);
    if (!sheetIds.includes(this.getters.getActiveSheetId())) {
      this.dispatch("ACTIVATE_SHEET", {
        sheetIdFrom: this.getters.getActiveSheetId(),
        sheetIdTo: sheetIds[0],
      });
    } else {
      const { anchor, zones } = this.clipSelection(this.getters.getActiveSheetId(), this.selection);
      this.setSelection(anchor, zones);
    }
    const deletedSheetIds = Object.keys(this.sheetsData).filter(
      (sheetId) => !sheetIds.includes(sheetId)
    );
    for (const sheetId of deletedSheetIds) {
      delete this.sheetsData[sheetId];
    }
    for (const sheetId in this.sheetsData) {
      const { anchor, zones } = this.clipSelection(sheetId, this.sheetsData[sheetId].selection);
      this.sheetsData[sheetId] = {
        selection: { anchor, zones },
        activeCol: anchor[0],
        activeRow: anchor[1],
      };
    }
  }

  /**
   * Clip the selection if it spans outside the sheet
   */
  private clipSelection(sheetId: string, selection: Selection): Selection {
    const cols = this.getters.getNumberCols(sheetId) - 1;
    const rows = this.getters.getNumberRows(sheetId) - 1;
    const zones = selection.zones.map((z) => ({
      left: clip(z.left, 0, cols),
      right: clip(z.right, 0, cols),
      top: clip(z.top, 0, rows),
      bottom: clip(z.bottom, 0, rows),
    }));
    const anchorCol = zones[zones.length - 1].left;
    const anchorRow = zones[zones.length - 1].top;
<<<<<<< HEAD
    this.setSelection([anchorCol, anchorRow], zones);
=======
    return {
      anchor: [anchorCol, anchorRow],
      zones,
    };
>>>>>>> ac5ef851
  }

  private onColumnsRemoved(cmd: RemoveColumnsRowsCommand) {
    const zone = updateSelectionOnDeletion(this.getSelectedZone(), "left", cmd.elements);
    this.setSelection([zone.left, zone.top], [zone], true);
    this.updateSelection();
  }

  private onRowsRemoved(cmd: RemoveColumnsRowsCommand) {
    const zone = updateSelectionOnDeletion(this.getSelectedZone(), "top", cmd.elements);
    this.setSelection([zone.left, zone.top], [zone], true);
    this.updateSelection();
  }

  private onAddElements(cmd: AddColumnsRowsCommand) {
    const selection = this.getSelectedZone();
    const zone = updateSelectionOnInsertion(
      selection,
      cmd.dimension === "COL" ? "left" : "top",
      cmd.base,
      cmd.position,
      cmd.quantity
    );
    this.setSelection([zone.left, zone.top], [zone], true);
  }

  // ---------------------------------------------------------------------------
  // Grid rendering
  // ---------------------------------------------------------------------------

  drawGrid(renderingContext: GridRenderingContext) {
    const { viewport, ctx, thinLineWidth } = renderingContext;
    // selection
    const zones = this.getSelectedZones();
    ctx.fillStyle = "#f3f7fe";
    const onlyOneCell =
      zones.length === 1 && zones[0].left === zones[0].right && zones[0].top === zones[0].bottom;
    ctx.fillStyle = onlyOneCell ? "#f3f7fe" : "#e9f0ff";
    ctx.strokeStyle = SELECTION_BORDER_COLOR;
    ctx.lineWidth = 1.5 * thinLineWidth;
    ctx.globalCompositeOperation = "multiply";
    for (const zone of zones) {
      const [x, y, width, height] = this.getters.getRect(zone, viewport);
      if (width > 0 && height > 0) {
        ctx.fillRect(x, y, width, height);
        ctx.strokeRect(x, y, width, height);
      }
    }
    ctx.globalCompositeOperation = "source-over";

    // active zone
    const activeSheet = this.getters.getActiveSheetId();
    const [col, row] = this.getPosition();

    ctx.strokeStyle = "#3266ca";
    ctx.lineWidth = 3 * thinLineWidth;
    let zone: Zone;
    if (this.getters.isInMerge(activeSheet, col, row)) {
      zone = this.getters.getMerge(activeSheet, col, row)!;
    } else {
      zone = {
        top: row,
        bottom: row,
        left: col,
        right: col,
      };
    }
    const [x, y, width, height] = this.getters.getRect(zone, viewport);
    if (width > 0 && height > 0) {
      ctx.strokeRect(x, y, width, height);
    }
  }
}<|MERGE_RESOLUTION|>--- conflicted
+++ resolved
@@ -253,19 +253,13 @@
         break;
       case "UNDO":
       case "REDO":
-<<<<<<< HEAD
       case "DELETE_SHEET":
         if (!this.getters.tryGetSheet(this.getActiveSheetId())) {
           const currentSheets = this.getters.getVisibleSheets();
           this.activeSheet = this.getters.getSheet(currentSheets[0]);
           this.selectCell(0, 0);
         }
-        this.updateSelection();
-=======
-      case "REMOVE_COLUMNS":
-      case "REMOVE_ROWS":
         this.ensureSelectionValidity();
->>>>>>> ac5ef851
         break;
       case "REMOVE_COLUMNS_ROWS":
         if (cmd.sheetId === this.getActiveSheetId()) {
@@ -644,19 +638,10 @@
    * They are clipped to fit inside the sheet if needed.
    */
   private ensureSelectionValidity() {
-    const sheets = this.getters.getSheets();
-    const sheetIds = sheets.map((sheet) => sheet.id);
-    if (!sheetIds.includes(this.getters.getActiveSheetId())) {
-      this.dispatch("ACTIVATE_SHEET", {
-        sheetIdFrom: this.getters.getActiveSheetId(),
-        sheetIdTo: sheetIds[0],
-      });
-    } else {
-      const { anchor, zones } = this.clipSelection(this.getters.getActiveSheetId(), this.selection);
-      this.setSelection(anchor, zones);
-    }
+    const { anchor, zones } = this.clipSelection(this.getActiveSheetId(), this.selection);
+    this.setSelection(anchor, zones);
     const deletedSheetIds = Object.keys(this.sheetsData).filter(
-      (sheetId) => !sheetIds.includes(sheetId)
+      (sheetId) => !this.getters.tryGetSheet(sheetId)
     );
     for (const sheetId of deletedSheetIds) {
       delete this.sheetsData[sheetId];
@@ -674,9 +659,10 @@
   /**
    * Clip the selection if it spans outside the sheet
    */
-  private clipSelection(sheetId: string, selection: Selection): Selection {
-    const cols = this.getters.getNumberCols(sheetId) - 1;
-    const rows = this.getters.getNumberRows(sheetId) - 1;
+  private clipSelection(sheetId: UID, selection: Selection): Selection {
+    const sheet = this.getters.getSheet(sheetId);
+    const cols = sheet.cols.length - 1;
+    const rows = sheet.rows.length - 1;
     const zones = selection.zones.map((z) => ({
       left: clip(z.left, 0, cols),
       right: clip(z.right, 0, cols),
@@ -685,26 +671,22 @@
     }));
     const anchorCol = zones[zones.length - 1].left;
     const anchorRow = zones[zones.length - 1].top;
-<<<<<<< HEAD
-    this.setSelection([anchorCol, anchorRow], zones);
-=======
     return {
       anchor: [anchorCol, anchorRow],
       zones,
     };
->>>>>>> ac5ef851
   }
 
   private onColumnsRemoved(cmd: RemoveColumnsRowsCommand) {
     const zone = updateSelectionOnDeletion(this.getSelectedZone(), "left", cmd.elements);
     this.setSelection([zone.left, zone.top], [zone], true);
-    this.updateSelection();
+    this.ensureSelectionValidity();
   }
 
   private onRowsRemoved(cmd: RemoveColumnsRowsCommand) {
     const zone = updateSelectionOnDeletion(this.getSelectedZone(), "top", cmd.elements);
     this.setSelection([zone.left, zone.top], [zone], true);
-    this.updateSelection();
+    this.ensureSelectionValidity();
   }
 
   private onAddElements(cmd: AddColumnsRowsCommand) {
