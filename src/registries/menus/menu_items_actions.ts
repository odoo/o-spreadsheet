<<<<<<< HEAD
import { BACKGROUND_CHART_COLOR } from "../../constants";
import { numberToLetters, uuidv4, zoneToXc } from "../../helpers/index";
=======
import { numberToLetters } from "../../helpers/index";
>>>>>>> de1ce755
import { _lt } from "../../translation";
import { SpreadsheetEnv, Style } from "../../types/index";

//------------------------------------------------------------------------------
// Helpers
//------------------------------------------------------------------------------

function getColumnsNumber(env: SpreadsheetEnv): number {
  const activeCols = env.getters.getActiveCols();
  if (activeCols.size) {
    return activeCols.size;
  } else {
    const zone = env.getters.getSelectedZones()[0];
    return zone.right - zone.left + 1;
  }
}

function getRowsNumber(env: SpreadsheetEnv): number {
  const activeRows = env.getters.getActiveRows();
  if (activeRows.size) {
    return activeRows.size;
  } else {
    const zone = env.getters.getSelectedZones()[0];
    return zone.bottom - zone.top + 1;
  }
}

export function setFormatter(env: SpreadsheetEnv, format: string) {
  env.dispatch("SET_FORMATTING", {
    sheetId: env.getters.getActiveSheetId(),
    target: env.getters.getSelectedZones(),
    format,
  });
}

export function setStyle(env: SpreadsheetEnv, style: Style) {
  env.dispatch("SET_FORMATTING", {
    sheetId: env.getters.getActiveSheetId(),
    target: env.getters.getSelectedZones(),
    style,
  });
}

//------------------------------------------------------------------------------
// Simple actions
//------------------------------------------------------------------------------

export const UNDO_ACTION = (env: SpreadsheetEnv) => env.dispatch("REQUEST_UNDO");

export const REDO_ACTION = (env: SpreadsheetEnv) => env.dispatch("REQUEST_REDO");

export const COPY_ACTION = async (env: SpreadsheetEnv) => {
  env.dispatch("COPY", { target: env.getters.getSelectedZones() });
  await env.clipboard.writeText(env.getters.getClipboardContent());
};

export const CUT_ACTION = async (env: SpreadsheetEnv) => {
  env.dispatch("CUT", { target: env.getters.getSelectedZones() });
  await env.clipboard.writeText(env.getters.getClipboardContent());
};

export const PASTE_ACTION = async (env: SpreadsheetEnv) => {
  const spreadsheetClipboard = env.getters.getClipboardContent();
  let osClipboard;
  try {
    osClipboard = await env.clipboard.readText();
  } catch (e) {
    // Permission is required to read the clipboard.
    console.warn("The OS clipboard could not be read.");
    console.error(e);
  }
  const target = env.getters.getSelectedZones();
  if (osClipboard && osClipboard !== spreadsheetClipboard) {
    env.dispatch("PASTE_FROM_OS_CLIPBOARD", {
      target,
      text: osClipboard,
    });
  } else {
    env.dispatch("PASTE", { target, interactive: true });
  }
};

export const PASTE_VALUE_ACTION = (env: SpreadsheetEnv) =>
  env.dispatch("PASTE", { target: env.getters.getSelectedZones(), pasteOption: "onlyValue" });

export const PASTE_FORMAT_ACTION = (env: SpreadsheetEnv) =>
  env.dispatch("PASTE", { target: env.getters.getSelectedZones(), pasteOption: "onlyFormat" });

export const DELETE_CONTENT_ACTION = (env: SpreadsheetEnv) =>
  env.dispatch("DELETE_CONTENT", {
    sheetId: env.getters.getActiveSheetId(),
    target: env.getters.getSelectedZones(),
  });

export const SET_FORMULA_VISIBILITY_ACTION = (env: SpreadsheetEnv) =>
  env.dispatch("SET_FORMULA_VISIBILITY", { show: !env.getters.shouldShowFormulas() });

export const SET_GRID_LINES_VISIBILITY_ACTION = (env: SpreadsheetEnv) => {
  const sheetId = env.getters.getActiveSheetId();
  env.dispatch("SET_GRID_LINES_VISIBILITY", {
    sheetId,
    areGridLinesVisible: !env.getters.getGridLinesVisibility(sheetId),
  });
};

//------------------------------------------------------------------------------
// Grid manipulations
//------------------------------------------------------------------------------

export const DELETE_CONTENT_ROWS_NAME = (env: SpreadsheetEnv) => {
  let first: number;
  let last: number;
  const activesRows = env.getters.getActiveRows();
  if (activesRows.size !== 0) {
    first = Math.min(...activesRows);
    last = Math.max(...activesRows);
  } else {
    const zone = env.getters.getSelectedZones()[0];
    first = zone.top;
    last = zone.bottom;
  }
  if (first === last) {
    return _lt("Clear row %s", (first + 1).toString());
  }
  return _lt("Clear rows %s - %s", (first + 1).toString(), (last + 1).toString());
};

export const DELETE_CONTENT_ROWS_ACTION = (env: SpreadsheetEnv) => {
  const sheetId = env.getters.getActiveSheetId();
  const target = [...env.getters.getActiveRows()].map((index) =>
    env.getters.getRowsZone(sheetId, index, index)
  );
  env.dispatch("DELETE_CONTENT", {
    target,
    sheetId: env.getters.getActiveSheetId(),
  });
};

export const DELETE_CONTENT_COLUMNS_NAME = (env: SpreadsheetEnv) => {
  let first: number;
  let last: number;
  const activeCols = env.getters.getActiveCols();
  if (activeCols.size !== 0) {
    first = Math.min(...activeCols);
    last = Math.max(...activeCols);
  } else {
    const zone = env.getters.getSelectedZones()[0];
    first = zone.left;
    last = zone.right;
  }
  if (first === last) {
    return _lt("Clear column %s", numberToLetters(first));
  }
  return _lt("Clear columns %s - %s", numberToLetters(first), numberToLetters(last));
};

export const DELETE_CONTENT_COLUMNS_ACTION = (env: SpreadsheetEnv) => {
  const sheetId = env.getters.getActiveSheetId();
  const target = [...env.getters.getActiveCols()].map((index) =>
    env.getters.getColsZone(sheetId, index, index)
  );
  env.dispatch("DELETE_CONTENT", {
    target,
    sheetId: env.getters.getActiveSheetId(),
  });
};

export const REMOVE_ROWS_NAME = (env: SpreadsheetEnv) => {
  let first: number;
  let last: number;
  const activesRows = env.getters.getActiveRows();
  if (activesRows.size !== 0) {
    first = Math.min(...activesRows);
    last = Math.max(...activesRows);
  } else {
    const zone = env.getters.getSelectedZones()[0];
    first = zone.top;
    last = zone.bottom;
  }
  if (first === last) {
    return _lt("Delete row %s", (first + 1).toString());
  }
  return _lt("Delete rows %s - %s", (first + 1).toString(), (last + 1).toString());
};

export const REMOVE_ROWS_ACTION = (env: SpreadsheetEnv) => {
  let rows = [...env.getters.getActiveRows()];
  if (!rows.length) {
    const zone = env.getters.getSelectedZones()[0];
    for (let i = zone.top; i <= zone.bottom; i++) {
      rows.push(i);
    }
  }
  env.dispatch("REMOVE_COLUMNS_ROWS", {
    sheetId: env.getters.getActiveSheetId(),
    dimension: "ROW",
    elements: rows,
  });
};

export const REMOVE_COLUMNS_NAME = (env: SpreadsheetEnv) => {
  let first: number;
  let last: number;
  const activeCols = env.getters.getActiveCols();
  if (activeCols.size !== 0) {
    first = Math.min(...activeCols);
    last = Math.max(...activeCols);
  } else {
    const zone = env.getters.getSelectedZones()[0];
    first = zone.left;
    last = zone.right;
  }
  if (first === last) {
    return _lt("Delete column %s", numberToLetters(first));
  }
  return _lt("Delete columns %s - %s", numberToLetters(first), numberToLetters(last));
};

export const REMOVE_COLUMNS_ACTION = (env: SpreadsheetEnv) => {
  let columns = [...env.getters.getActiveCols()];
  if (!columns.length) {
    const zone = env.getters.getSelectedZones()[0];
    for (let i = zone.left; i <= zone.right; i++) {
      columns.push(i);
    }
  }
  env.dispatch("REMOVE_COLUMNS_ROWS", {
    sheetId: env.getters.getActiveSheetId(),
    dimension: "COL",
    elements: columns,
  });
};

export const INSERT_CELL_SHIFT_DOWN = (env: SpreadsheetEnv) => {
  const zone = env.getters.getSelectedZone();
  env.dispatch("INSERT_CELL", { shiftDimension: "ROW", zone, interactive: true });
};

export const INSERT_CELL_SHIFT_RIGHT = (env: SpreadsheetEnv) => {
  const zone = env.getters.getSelectedZone();
  env.dispatch("INSERT_CELL", { shiftDimension: "COL", zone, interactive: true });
};

export const DELETE_CELL_SHIFT_UP = (env: SpreadsheetEnv) => {
  const zone = env.getters.getSelectedZone();
  env.dispatch("DELETE_CELL", { shiftDimension: "ROW", zone, interactive: true });
};

export const DELETE_CELL_SHIFT_LEFT = (env: SpreadsheetEnv) => {
  const zone = env.getters.getSelectedZone();
  env.dispatch("DELETE_CELL", { shiftDimension: "COL", zone, interactive: true });
};

export const MENU_INSERT_ROWS_BEFORE_NAME = (env: SpreadsheetEnv) => {
  const number = getRowsNumber(env);
  if (number === 1) {
    return _lt("Row above");
  }
  return _lt("%s Rows above", number.toString());
};

export const ROW_INSERT_ROWS_BEFORE_NAME = (env: SpreadsheetEnv) => {
  const number = getRowsNumber(env);
  return number === 1 ? _lt("Insert row above") : _lt("Insert %s rows above", number.toString());
};

export const CELL_INSERT_ROWS_BEFORE_NAME = (env: SpreadsheetEnv) => {
  const number = getRowsNumber(env);
  if (number === 1) {
    return _lt("Insert row");
  }
  return _lt("Insert %s rows", number.toString());
};

export const INSERT_ROWS_BEFORE_ACTION = (env: SpreadsheetEnv) => {
  const activeRows = env.getters.getActiveRows();
  let row: number;
  let quantity: number;
  if (activeRows.size) {
    row = Math.min(...activeRows);
    quantity = activeRows.size;
  } else {
    const zone = env.getters.getSelectedZones()[0];
    row = zone.top;
    quantity = zone.bottom - zone.top + 1;
  }
  env.dispatch("ADD_COLUMNS_ROWS", {
    sheetId: env.getters.getActiveSheetId(),
    position: "before",
    base: row,
    quantity,
    dimension: "ROW",
  });
};

export const MENU_INSERT_ROWS_AFTER_NAME = (env: SpreadsheetEnv) => {
  const number = getRowsNumber(env);
  if (number === 1) {
    return _lt("Row below");
  }
  return _lt("%s Rows below", number.toString());
};

export const ROW_INSERT_ROWS_AFTER_NAME = (env: SpreadsheetEnv) => {
  const number = getRowsNumber(env);
  return number === 1 ? _lt("Insert row below") : _lt("Insert %s rows below", number.toString());
};

export const INSERT_ROWS_AFTER_ACTION = (env: SpreadsheetEnv) => {
  const activeRows = env.getters.getActiveRows();
  let row: number;
  let quantity: number;
  if (activeRows.size) {
    row = Math.max(...activeRows);
    quantity = activeRows.size;
  } else {
    const zone = env.getters.getSelectedZones()[0];
    row = zone.bottom;
    quantity = zone.bottom - zone.top + 1;
  }
  env.dispatch("ADD_COLUMNS_ROWS", {
    sheetId: env.getters.getActiveSheetId(),
    position: "after",
    base: row,
    quantity,
    dimension: "ROW",
  });
};

export const MENU_INSERT_COLUMNS_BEFORE_NAME = (env: SpreadsheetEnv) => {
  const number = getColumnsNumber(env);
  if (number === 1) {
    return _lt("Column left");
  }
  return _lt("%s Columns left", number.toString());
};

export const COLUMN_INSERT_COLUMNS_BEFORE_NAME = (env: SpreadsheetEnv) => {
  const number = getColumnsNumber(env);
  return number === 1
    ? _lt("Insert column left")
    : _lt("Insert %s columns left", number.toString());
};

export const CELL_INSERT_COLUMNS_BEFORE_NAME = (env: SpreadsheetEnv) => {
  const number = getColumnsNumber(env);
  if (number === 1) {
    return _lt("Insert column");
  }
  return _lt("Insert %s columns", number.toString());
};

export const INSERT_COLUMNS_BEFORE_ACTION = (env: SpreadsheetEnv) => {
  const activeCols = env.getters.getActiveCols();
  let column: number;
  let quantity: number;
  if (activeCols.size) {
    column = Math.min(...activeCols);
    quantity = activeCols.size;
  } else {
    const zone = env.getters.getSelectedZones()[0];
    column = zone.left;
    quantity = zone.right - zone.left + 1;
  }
  env.dispatch("ADD_COLUMNS_ROWS", {
    sheetId: env.getters.getActiveSheetId(),
    position: "before",
    dimension: "COL",
    base: column,
    quantity,
  });
};

export const MENU_INSERT_COLUMNS_AFTER_NAME = (env: SpreadsheetEnv) => {
  const number = getColumnsNumber(env);
  if (number === 1) {
    return _lt("Column right");
  }
  return _lt("%s Columns right", number.toString());
};

export const COLUMN_INSERT_COLUMNS_AFTER_NAME = (env: SpreadsheetEnv) => {
  const number = getColumnsNumber(env);
  return number === 1
    ? _lt("Insert column right")
    : _lt("Insert %s columns right", number.toString());
};

export const INSERT_COLUMNS_AFTER_ACTION = (env: SpreadsheetEnv) => {
  const activeCols = env.getters.getActiveCols();
  let column: number;
  let quantity: number;
  if (activeCols.size) {
    column = Math.max(...activeCols);
    quantity = activeCols.size;
  } else {
    const zone = env.getters.getSelectedZones()[0];
    column = zone.right;
    quantity = zone.right - zone.left + 1;
  }
  env.dispatch("ADD_COLUMNS_ROWS", {
    sheetId: env.getters.getActiveSheetId(),
    position: "after",
    dimension: "COL",
    base: column,
    quantity,
  });
};

export const HIDE_COLUMNS_NAME = (env: SpreadsheetEnv) => {
  const cols = env.getters.getElementsFromSelection("COL");
  let first = cols[0];
  let last = cols[cols.length - 1];
  if (cols.length === 1) {
    return _lt("Hide column %s", numberToLetters(first).toString());
  } else if (last - first + 1 === cols.length) {
    return _lt(
      "Hide columns %s - %s",
      numberToLetters(first).toString(),
      numberToLetters(last).toString()
    );
  } else {
    return _lt("Hide columns");
  }
};

export const HIDE_COLUMNS_ACTION = (env: SpreadsheetEnv) => {
  const columns = env.getters.getElementsFromSelection("COL");
  env.dispatch("HIDE_COLUMNS_ROWS", {
    sheetId: env.getters.getActiveSheetId(),
    dimension: "COL",
    elements: columns,
  });
};

export const UNHIDE_ALL_COLUMNS_ACTION = (env: SpreadsheetEnv) => {
  const sheet = env.getters.getActiveSheet();
  env.dispatch("UNHIDE_COLUMNS_ROWS", {
    sheetId: sheet.id,
    dimension: "COL",
    elements: Array.from(Array(sheet.cols.length).keys()),
  });
};

export const UNHIDE_COLUMNS_ACTION = (env: SpreadsheetEnv) => {
  const columns = env.getters.getElementsFromSelection("COL");
  env.dispatch("UNHIDE_COLUMNS_ROWS", {
    sheetId: env.getters.getActiveSheetId(),
    dimension: "COL",
    elements: columns,
  });
};

export const HIDE_ROWS_NAME = (env: SpreadsheetEnv) => {
  const rows = env.getters.getElementsFromSelection("ROW");
  let first = rows[0];
  let last = rows[rows.length - 1];
  if (rows.length === 1) {
    return _lt("Hide row %s", (first + 1).toString());
  } else if (last - first + 1 === rows.length) {
    return _lt("Hide rows %s - %s", (first + 1).toString(), (last + 1).toString());
  } else {
    return _lt("Hide rows");
  }
};

export const HIDE_ROWS_ACTION = (env: SpreadsheetEnv) => {
  const rows = env.getters.getElementsFromSelection("ROW");
  env.dispatch("HIDE_COLUMNS_ROWS", {
    sheetId: env.getters.getActiveSheetId(),
    dimension: "ROW",
    elements: rows,
  });
};

export const UNHIDE_ALL_ROWS_ACTION = (env: SpreadsheetEnv) => {
  const sheet = env.getters.getActiveSheet();
  env.dispatch("UNHIDE_COLUMNS_ROWS", {
    sheetId: sheet.id,
    dimension: "ROW",
    elements: Array.from(Array(sheet.rows.length).keys()),
  });
};

export const UNHIDE_ROWS_ACTION = (env: SpreadsheetEnv) => {
  const columns = env.getters.getElementsFromSelection("ROW");
  env.dispatch("UNHIDE_COLUMNS_ROWS", {
    sheetId: env.getters.getActiveSheetId(),
    dimension: "ROW",
    elements: columns,
  });
};

//------------------------------------------------------------------------------
// Sheets
//------------------------------------------------------------------------------

export const CREATE_SHEET_ACTION = (env: SpreadsheetEnv) => {
  const activeSheetId = env.getters.getActiveSheetId();
  const position =
    env.getters.getVisibleSheets().findIndex((sheetId) => sheetId === activeSheetId) + 1;
  const sheetId = env.uuidGenerator.uuidv4();
  env.dispatch("CREATE_SHEET", { sheetId, position });
  env.dispatch("ACTIVATE_SHEET", { sheetIdFrom: activeSheetId, sheetIdTo: sheetId });
};

//------------------------------------------------------------------------------
// Charts
//------------------------------------------------------------------------------

export const CREATE_CHART = (env: SpreadsheetEnv) => {
  const zone = env.getters.getSelectedZone();
  let dataSetZone = zone;
  const id = uuidv4();
  let labelRange: string | undefined;
  if (zone.left !== zone.right) {
    labelRange = zoneToXc({ ...zone, right: zone.left, top: zone.top + 1 });
    dataSetZone = { ...zone, left: zone.left + 1 };
  }
  const dataSets = [zoneToXc(dataSetZone)];
  const sheetId = env.getters.getActiveSheetId();
  const position = {
    x: env.getters.getCol(sheetId, zone.right + 1)?.start || 0,
    y: env.getters.getRow(sheetId, zone.top)?.start || 0,
  };
  let dataSetsHaveTitle = false;
  for (let x = dataSetZone.left; x <= dataSetZone.right; x++) {
    const cell = env.getters.getCell(sheetId, x, zone.top);
    if (cell && typeof cell.value !== "number") {
      dataSetsHaveTitle = true;
    }
  }
  env.dispatch("CREATE_CHART", {
    sheetId,
    id,
    position,
    definition: {
      title: "",
      dataSets,
      labelRange,
      type: "bar",
      stackedBar: false,
      dataSetsHaveTitle,
      background: BACKGROUND_CHART_COLOR,
      verticalAxisPosition: "left",
      legendPosition: "top",
    },
  });
  const figure = env.getters.getFigure(sheetId, id);
  env.openSidePanel("ChartPanel", { figure });
};

//------------------------------------------------------------------------------
// Style/Format
//------------------------------------------------------------------------------

export const FORMAT_GENERAL_ACTION = (env: SpreadsheetEnv) => setFormatter(env, "");

export const FORMAT_NUMBER_ACTION = (env: SpreadsheetEnv) => setFormatter(env, "#,##0.00");

export const FORMAT_PERCENT_ACTION = (env: SpreadsheetEnv) => setFormatter(env, "0.00%");

export const FORMAT_DATE_ACTION = (env: SpreadsheetEnv) => setFormatter(env, "m/d/yyyy");

export const FORMAT_TIME_ACTION = (env: SpreadsheetEnv) => setFormatter(env, "hh:mm:ss a");

export const FORMAT_DATE_TIME_ACTION = (env: SpreadsheetEnv) =>
  setFormatter(env, "m/d/yyyy hh:mm:ss");

export const FORMAT_DURATION_ACTION = (env: SpreadsheetEnv) => setFormatter(env, "hhhh:mm:ss");

export const FORMAT_BOLD_ACTION = (env: SpreadsheetEnv) =>
  setStyle(env, { bold: !env.getters.getCurrentStyle().bold });

export const FORMAT_ITALIC_ACTION = (env: SpreadsheetEnv) =>
  setStyle(env, { italic: !env.getters.getCurrentStyle().italic });

export const FORMAT_STRIKETHROUGH_ACTION = (env: SpreadsheetEnv) =>
  setStyle(env, { strikethrough: !env.getters.getCurrentStyle().strikethrough });

//------------------------------------------------------------------------------
// Side panel
//------------------------------------------------------------------------------

export const OPEN_CF_SIDEPANEL_ACTION = (env: SpreadsheetEnv) => {
  env.openSidePanel("ConditionalFormatting", { selection: env.getters.getSelectedZones() });
};

export const OPEN_FAR_SIDEPANEL_ACTION = (env: SpreadsheetEnv) => {
  env.openSidePanel("FindAndReplace", {});
};

//------------------------------------------------------------------------------
// Sorting action
//------------------------------------------------------------------------------

export const SORT_CELLS_ASCENDING = (env: SpreadsheetEnv) => {
  const { anchor, zones } = env.getters.getSelection();
  env.dispatch("SORT_CELLS", {
    interactive: true,
    sheetId: env.getters.getActiveSheetId(),
    anchor: anchor,
    zone: zones[0],
    sortDirection: "ascending",
  });
};

export const SORT_CELLS_DESCENDING = (env: SpreadsheetEnv) => {
  const { anchor, zones } = env.getters.getSelection();
  env.dispatch("SORT_CELLS", {
    interactive: true,
    sheetId: env.getters.getActiveSheetId(),
    anchor: anchor,
    zone: zones[0],
    sortDirection: "descending",
  });
};

export const IS_ONLY_ONE_RANGE = (env: SpreadsheetEnv): boolean => {
  return env.getters.getSelectedZones().length === 1;
};<|MERGE_RESOLUTION|>--- conflicted
+++ resolved
@@ -1,9 +1,4 @@
-<<<<<<< HEAD
-import { BACKGROUND_CHART_COLOR } from "../../constants";
-import { numberToLetters, uuidv4, zoneToXc } from "../../helpers/index";
-=======
 import { numberToLetters } from "../../helpers/index";
->>>>>>> de1ce755
 import { _lt } from "../../translation";
 import { SpreadsheetEnv, Style } from "../../types/index";
 
@@ -515,45 +510,7 @@
 //------------------------------------------------------------------------------
 
 export const CREATE_CHART = (env: SpreadsheetEnv) => {
-  const zone = env.getters.getSelectedZone();
-  let dataSetZone = zone;
-  const id = uuidv4();
-  let labelRange: string | undefined;
-  if (zone.left !== zone.right) {
-    labelRange = zoneToXc({ ...zone, right: zone.left, top: zone.top + 1 });
-    dataSetZone = { ...zone, left: zone.left + 1 };
-  }
-  const dataSets = [zoneToXc(dataSetZone)];
-  const sheetId = env.getters.getActiveSheetId();
-  const position = {
-    x: env.getters.getCol(sheetId, zone.right + 1)?.start || 0,
-    y: env.getters.getRow(sheetId, zone.top)?.start || 0,
-  };
-  let dataSetsHaveTitle = false;
-  for (let x = dataSetZone.left; x <= dataSetZone.right; x++) {
-    const cell = env.getters.getCell(sheetId, x, zone.top);
-    if (cell && typeof cell.value !== "number") {
-      dataSetsHaveTitle = true;
-    }
-  }
-  env.dispatch("CREATE_CHART", {
-    sheetId,
-    id,
-    position,
-    definition: {
-      title: "",
-      dataSets,
-      labelRange,
-      type: "bar",
-      stackedBar: false,
-      dataSetsHaveTitle,
-      background: BACKGROUND_CHART_COLOR,
-      verticalAxisPosition: "left",
-      legendPosition: "top",
-    },
-  });
-  const figure = env.getters.getFigure(sheetId, id);
-  env.openSidePanel("ChartPanel", { figure });
+  env.openSidePanel("ChartPanel");
 };
 
 //------------------------------------------------------------------------------
