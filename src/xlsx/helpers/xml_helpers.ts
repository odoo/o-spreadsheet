--- conflicted
+++ resolved
@@ -41,13 +41,8 @@
   const parserError = document.querySelector("parsererror");
   if (parserError) {
     const errorString = parserError.innerHTML;
-<<<<<<< HEAD
-    const lineNumber = parseInt(errorString.split(":")[1], 10);
+    const lineNumber = parseInt(errorString.split(":")[0], 10);
     const xmlStringArray = xmlString.toString().trim().split("\n");
-=======
-    const lineNumber = parseInt(errorString.split(":")[0], 10);
-    const xmlStringArray = xmlString.trim().split("\n");
->>>>>>> 53ef4c60
     const xmlPreview = xmlStringArray
       .slice(Math.max(lineNumber - 3, 0), Math.min(lineNumber + 2, xmlStringArray.length))
       .join("\n");
