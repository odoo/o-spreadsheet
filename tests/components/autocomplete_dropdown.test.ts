--- conflicted
+++ resolved
@@ -8,7 +8,7 @@
   mountSpreadsheet,
   nextTick,
   resetFunctions,
-  typeInComposerGrid,
+  typeInComposerGrid as typeInComposerGridHelper,
 } from "../test_helpers/helpers";
 import { ContentEditableHelper } from "./__mocks__/content_editable_helper";
 jest.mock("../../src/components/composer/content_editable_helper", () =>
@@ -19,24 +19,14 @@
 let composerEl: Element;
 let fixture: HTMLElement;
 let parent: Spreadsheet;
-<<<<<<< HEAD
-=======
 let cehMock: ContentEditableHelper;
 
-async function startComposition(key?: string) {
-  const composerEl = await startGridComposition(key);
+async function typeInComposerGrid(text: string, fromScratch: boolean = true) {
+  const composerEl = await typeInComposerGridHelper(text, fromScratch);
   // @ts-ignore
   cehMock = window.mockContentHelper;
   return composerEl;
 }
-
-async function typeInComposer(text: string, fromScratch: boolean = true) {
-  if (fromScratch) {
-    composerEl = await startComposition();
-  }
-  await typeInComposerHelper(composerEl, text);
-}
->>>>>>> 3e72e97c
 
 beforeEach(async () => {
   fixture = makeTestFixture();
