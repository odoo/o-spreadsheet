--- conflicted
+++ resolved
@@ -16,13 +16,6 @@
 let composerEl: Element;
 let fixture: HTMLElement;
 let parent: Spreadsheet;
-<<<<<<< HEAD
-=======
-
-async function typeInComposer(text: string) {
-  await typeInComposerHelper(composerEl, text);
-}
->>>>>>> 3e72e97c
 
 beforeEach(async () => {
   fixture = makeTestFixture();
@@ -327,8 +320,8 @@
     });
 
     test("=FUNC1(42 then add ',' focus index on 2nd arg", async () => {
-      await typeInComposer("=FUNC1(42");
-      await typeInComposer(",");
+      await typeInComposerGrid("=FUNC1(42");
+      await typeInComposerGrid(",");
       expect(
         fixture.querySelectorAll(".o-formula-assistant-arg.o-formula-assistant-focus span")[0]
           .textContent
