--- conflicted
+++ resolved
@@ -366,12 +366,7 @@
       sheetId: model.getters.getActiveSheetId(),
       target: cfRule.ranges.map(toZone),
     });
-<<<<<<< HEAD
-    const zone = { left: 0, top: 0, bottom: 10, right: 10 };
-    model.dispatch("SET_SELECTION", { zones: [zone], anchor: [0, 0], anchorZone: zone });
-=======
     setSelection(model, ["A1:K11"]);
->>>>>>> de1ce755
 
     triggerMouseEvent(".o-topbar-menu[data-id='format']", "click");
     await nextTick();
@@ -420,12 +415,7 @@
       sheetId: model.getters.getActiveSheetId(),
       target: cfRule2.ranges.map(toZone),
     });
-<<<<<<< HEAD
-    const zone = { left: 0, top: 0, bottom: 10, right: 10 };
-    model.dispatch("SET_SELECTION", { zones: [zone], anchor: [0, 0], anchorZone: zone });
-=======
     setSelection(model, ["A1:K11"]);
->>>>>>> de1ce755
 
     triggerMouseEvent(".o-topbar-menu[data-id='format']", "click");
     await nextTick();
