import { Model } from "../src";
import { fontSizes } from "../src/fonts";
import {
  colMenuRegistry,
  FullMenuItem,
  MenuItemRegistry,
  rowMenuRegistry,
  topbarMenuRegistry,
} from "../src/registries/index";
import { CommandResult, SpreadsheetEnv } from "../src/types";
import { hideColumns, hideRows, selectCell, setSelection } from "./test_helpers/commands_helpers";
import { GridParent, makeTestFixture, mockUuidV4To, nextTick } from "./test_helpers/helpers";
jest.mock("../src/helpers/uuid", () => require("./__mocks__/uuid"));

function getNode(
  _path: string[],
  menuRegistry: MenuItemRegistry = topbarMenuRegistry
): FullMenuItem {
  const path = [..._path];
  const root = path.splice(0, 1)[0];
  let node = menuRegistry.get(root);
  for (let p of path) {
    if (typeof node.children !== "function") {
      node = node.children.find((child) => child.id === p)!;
    }
  }
  return node;
}

function doAction(
  path: string[],
  env: SpreadsheetEnv,
  menuRegistry: MenuItemRegistry = topbarMenuRegistry
): void {
  const node = getNode(path, menuRegistry);
  node.action(env);
}

function getName(
  path: string[],
  env: SpreadsheetEnv,
  menuRegistry: MenuItemRegistry = topbarMenuRegistry
): string {
  const node = getNode(path, menuRegistry);
  return typeof node.name === "function" ? node.name(env).toString() : node.name.toString();
}

describe("Menu Item Registry", () => {
  let menuDefinitions;
  beforeEach(() => {
    menuDefinitions = Object.assign({}, topbarMenuRegistry.content);
  });

  afterEach(() => {
    topbarMenuRegistry.content = menuDefinitions;
  });
  test("Can add children to menu Items", () => {
    topbarMenuRegistry.add("root", { name: "Root", sequence: 1 });
    topbarMenuRegistry.addChild("child1", ["root"], { name: "Child1", sequence: 1 });
    topbarMenuRegistry.addChild("child2", ["root", "child1"], {
      name: "Child2",
      sequence: 1,
      shortCut: "coucou",
    });
    const item = topbarMenuRegistry.get("root");
    expect(item.children).toHaveLength(1);
    expect(item.children[0].name).toBe("Child1");
    expect(item.children[0].id).toBe("child1");
    expect(item.children[0].children).toHaveLength(1);
    expect(item.children[0].children[0].name).toBe("Child2");
    expect(item.children[0].children[0].shortCut).toBe("coucou");
    expect(item.children[0].children[0].id).toBe("child2");
  });

  test("Adding a child to non-existing item throws", () => {
    expect(() =>
      topbarMenuRegistry.addChild("child", ["non-existing"], { name: "child", sequence: 1 })
    ).toThrow();
    topbarMenuRegistry.add("root", { name: "Root", sequence: 1 });
    expect(() =>
      topbarMenuRegistry.addChild("child1", ["root", "non-existing"], {
        name: "Child1",
        sequence: 1,
      })
    ).toThrow();
  });
});

describe("Menu Item actions", () => {
  let fixture: HTMLElement;
  let model: Model;
  let parent: GridParent;
  let env: SpreadsheetEnv;

  beforeEach(async () => {
    fixture = makeTestFixture();
    model = new Model();
    parent = new GridParent(model);
    env = parent.env;
    await parent.mount(fixture);
    env.dispatch = jest.fn(() => CommandResult.Success as CommandResult);
  });

  test("Edit -> undo", () => {
    doAction(["edit", "undo"], env);
    expect(env.dispatch).toHaveBeenCalledWith("REQUEST_UNDO");
  });

  test("Edit -> redo", () => {
    doAction(["edit", "redo"], env);
    expect(env.dispatch).toHaveBeenCalledWith("REQUEST_REDO");
  });

  test("Edit -> copy", () => {
    env.clipboard.writeText = jest.fn(() => Promise.resolve());
    doAction(["edit", "copy"], env);
    expect(env.dispatch).toHaveBeenCalledWith("COPY", {
      target: env.getters.getSelectedZones(),
    });
    expect(env.clipboard.writeText).toHaveBeenCalledWith(env.getters.getClipboardContent());
  });

  test("Edit -> cut", () => {
    env.clipboard.writeText = jest.fn(() => Promise.resolve());
    doAction(["edit", "cut"], env);
    expect(env.dispatch).toHaveBeenCalledWith("CUT", {
      target: env.getters.getSelectedZones(),
    });
    expect(env.clipboard.writeText).toHaveBeenCalledWith(env.getters.getClipboardContent());
  });

  test("Edit -> paste from OS clipboard if copied from outside world last", async () => {
    doAction(["edit", "copy"], env); // first copy from grid
    await env.clipboard.writeText("Then copy in OS clipboard");
    doAction(["edit", "paste"], env);
    await nextTick();
    expect(env.dispatch).toHaveBeenCalledWith("PASTE_FROM_OS_CLIPBOARD", {
      text: await env.clipboard.readText(),
      target: [{ bottom: 0, left: 0, right: 0, top: 0 }],
    });
  });

  test("Edit -> paste if copied from grid last", async () => {
    await env.clipboard.writeText("First copy in OS clipboard");
    doAction(["edit", "copy"], env); // then copy from grid
    doAction(["edit", "paste"], env);
    await nextTick();
    expect(env.dispatch).toHaveBeenCalledWith("PASTE", {
      interactive: true,
      target: [{ bottom: 0, left: 0, right: 0, top: 0 }],
    });
  });

  test("Edit -> paste_special -> paste_special_value", () => {
    doAction(["edit", "paste_special", "paste_special_value"], env);
    expect(env.dispatch).toHaveBeenCalledWith("PASTE", {
      target: env.getters.getSelectedZones(),
      pasteOption: "onlyValue",
    });
  });

  test("Edit -> paste_special -> paste_special_format", () => {
    doAction(["edit", "paste_special", "paste_special_format"], env);
    expect(env.dispatch).toHaveBeenCalledWith("PASTE", {
      target: env.getters.getSelectedZones(),
      pasteOption: "onlyFormat",
    });
  });

  test("Edit -> edit_delete_cell_values", () => {
    doAction(["edit", "edit_delete_cell_values"], env);
    expect(env.dispatch).toHaveBeenCalledWith("DELETE_CONTENT", {
      sheetId: env.getters.getActiveSheetId(),
      target: env.getters.getSelectedZones(),
    });
  });

  describe("Edit -> edit_delete_row", () => {
    const path = ["edit", "edit_delete_row"];

    test("A selected row", () => {
      model.dispatch("SELECT_ROW", { index: 4, createRange: true });
      expect(getName(path, env)).toBe("Delete row 5");
    });

    test("Multiple selected rows", () => {
      model.dispatch("SELECT_ROW", { index: 4, createRange: true });
      model.dispatch("SELECT_ROW", { index: 5, updateRange: true });
      expect(getName(path, env)).toBe("Delete rows 5 - 6");
      doAction(path, env);
      expect(env.dispatch).toHaveBeenLastCalledWith("REMOVE_COLUMNS_ROWS", {
        sheetId: env.getters.getActiveSheetId(),
        dimension: "ROW",
        elements: [4, 5],
      });
    });

    test("A selected cell", () => {
      selectCell(model, "D4");
      expect(getName(path, env)).toBe("Delete row 4");
    });

    test("Multiple selected cells", () => {
      selectCell(model, "D4");
      model.dispatch("ALTER_SELECTION", { cell: [4, 4] });
      expect(getName(path, env)).toBe("Delete rows 4 - 5");
      doAction(path, env);
      expect(env.dispatch).toHaveBeenLastCalledWith("REMOVE_COLUMNS_ROWS", {
        sheetId: env.getters.getActiveSheetId(),
        dimension: "ROW",
        elements: [3, 4],
      });
    });
  });

  describe("Edit -> edit_delete_column", () => {
    const path = ["edit", "edit_delete_column"];

    test("A selected column", () => {
      model.dispatch("SELECT_COLUMN", { index: 4, createRange: true });
      expect(getName(path, env)).toBe("Delete column E");
      doAction(path, env);
      expect(env.dispatch).toHaveBeenLastCalledWith("REMOVE_COLUMNS_ROWS", {
        sheetId: env.getters.getActiveSheetId(),
        dimension: "COL",
        elements: [4],
      });
    });

    test("Multiple selected columns", () => {
      model.dispatch("SELECT_COLUMN", { index: 4, createRange: true });
      model.dispatch("SELECT_COLUMN", { index: 5, updateRange: true });
      expect(getName(path, env)).toBe("Delete columns E - F");
      doAction(path, env);
      expect(env.dispatch).toHaveBeenLastCalledWith("REMOVE_COLUMNS_ROWS", {
        sheetId: env.getters.getActiveSheetId(),
        dimension: "COL",
        elements: [4, 5],
      });
    });

    test("A selected cell", () => {
      selectCell(model, "D4");
      expect(getName(path, env)).toBe("Delete column D");
      doAction(path, env);
      expect(env.dispatch).toHaveBeenLastCalledWith("REMOVE_COLUMNS_ROWS", {
        sheetId: env.getters.getActiveSheetId(),
        dimension: "COL",
        elements: [3],
      });
    });

    test("Multiple selected cells", () => {
      selectCell(model, "D4");
      model.dispatch("ALTER_SELECTION", { cell: [4, 4] });
      expect(getName(path, env)).toBe("Delete columns D - E");
      doAction(path, env);
      expect(env.dispatch).toHaveBeenLastCalledWith("REMOVE_COLUMNS_ROWS", {
        sheetId: env.getters.getActiveSheetId(),
        dimension: "COL",
        elements: [3, 4],
      });
    });
  });

  describe("Insert -> Row above", () => {
    const path = ["insert", "insert_row_before"];

    test("A selected row", () => {
      model.dispatch("SELECT_ROW", { index: 4, createRange: true });
      expect(getName(path, env)).toBe("Row above");
      expect(getNode(path).isVisible(env)).toBeTruthy();
    });

    test("Multiple selected rows", () => {
      model.dispatch("SELECT_ROW", { index: 4, createRange: true });
      model.dispatch("SELECT_ROW", { index: 5, updateRange: true });
      expect(getName(path, env)).toBe("2 Rows above");
      doAction(path, env);
      expect(env.dispatch).toHaveBeenLastCalledWith("ADD_COLUMNS_ROWS", {
        sheetId: env.getters.getActiveSheetId(),
        dimension: "ROW",
        base: 4,
        quantity: 2,
        position: "before",
      });
      expect(getNode(path).isVisible(env)).toBeTruthy();
    });

    test("A selected column should hide the item", () => {
      model.dispatch("SELECT_COLUMN", { index: 4, createRange: true });
      expect(getNode(path).isVisible(env)).toBeFalsy();
    });

    test("A selected cell", () => {
      selectCell(model, "D4");
      expect(getName(path, env)).toBe("Row above");
      expect(getNode(path).isVisible(env)).toBeTruthy();
    });

    test("Multiple selected cells", () => {
      selectCell(model, "D4");
      model.dispatch("ALTER_SELECTION", { cell: [4, 4] });
      expect(getName(path, env)).toBe("2 Rows above");
      doAction(path, env);
      expect(env.dispatch).toHaveBeenLastCalledWith("ADD_COLUMNS_ROWS", {
        sheetId: env.getters.getActiveSheetId(),
        dimension: "ROW",
        base: 3,
        quantity: 2,
        position: "before",
      });
      expect(getNode(path).isVisible(env)).toBeTruthy();
    });
  });

  describe("Insert -> Row below", () => {
    const path = ["insert", "insert_row_after"];

    test("A selected row", () => {
      model.dispatch("SELECT_ROW", { index: 4, createRange: true });
      expect(getName(path, env)).toBe("Row below");
      expect(getNode(path).isVisible(env)).toBeTruthy();
    });

    test("Multiple selected rows", () => {
      model.dispatch("SELECT_ROW", { index: 4, createRange: true });
      model.dispatch("SELECT_ROW", { index: 5, updateRange: true });
      expect(getName(path, env)).toBe("2 Rows below");
      doAction(path, env);
      expect(env.dispatch).toHaveBeenLastCalledWith("ADD_COLUMNS_ROWS", {
        sheetId: env.getters.getActiveSheetId(),
        dimension: "ROW",
        base: 5,
        quantity: 2,
        position: "after",
      });
      expect(getNode(path).isVisible(env)).toBeTruthy();
    });

    test("A selected column should hide the item", () => {
      model.dispatch("SELECT_COLUMN", { index: 4, createRange: true });
      expect(getNode(path).isVisible(env)).toBeFalsy();
    });

    test("A selected cell", () => {
      selectCell(model, "D4");
      expect(getName(path, env)).toBe("Row below");
      expect(getNode(path).isVisible(env)).toBeTruthy();
    });

    test("Multiple selected cells", () => {
      selectCell(model, "D4");
      model.dispatch("ALTER_SELECTION", { cell: [4, 4] });
      expect(getName(path, env)).toBe("2 Rows below");
      doAction(path, env);
      expect(env.dispatch).toHaveBeenLastCalledWith("ADD_COLUMNS_ROWS", {
        sheetId: env.getters.getActiveSheetId(),
        dimension: "ROW",
        base: 4,
        quantity: 2,
        position: "after",
      });
      expect(getNode(path).isVisible(env)).toBeTruthy();
    });
  });

  describe("Insert -> Column left", () => {
    const path = ["insert", "insert_column_before"];

    test("A selected column", () => {
      model.dispatch("SELECT_COLUMN", { index: 4, createRange: true });
      expect(getName(path, env)).toBe("Column left");
      expect(getNode(path).isVisible(env)).toBeTruthy();
    });

    test("Multiple selected columns", () => {
      model.dispatch("SELECT_COLUMN", { index: 4, createRange: true });
      model.dispatch("SELECT_COLUMN", { index: 5, updateRange: true });
      expect(getName(path, env)).toBe("2 Columns left");
      doAction(path, env);
      expect(env.dispatch).toHaveBeenLastCalledWith("ADD_COLUMNS_ROWS", {
        sheetId: env.getters.getActiveSheetId(),
        base: 4,
        dimension: "COL",
        quantity: 2,
        position: "before",
      });
      expect(getNode(path).isVisible(env)).toBeTruthy();
    });

    test("A selected row should hide the item", () => {
      model.dispatch("SELECT_ROW", { index: 4, createRange: true });
      expect(getNode(path).isVisible(env)).toBeFalsy();
    });

    test("A selected cell", () => {
      selectCell(model, "D4");
      expect(getName(path, env)).toBe("Column left");
      expect(getNode(path).isVisible(env)).toBeTruthy();
    });

    test("Multiple selected cells", () => {
      selectCell(model, "D4");
      model.dispatch("ALTER_SELECTION", { cell: [4, 4] });
      expect(getName(path, env)).toBe("2 Columns left");
      doAction(path, env);
      expect(env.dispatch).toHaveBeenLastCalledWith("ADD_COLUMNS_ROWS", {
        sheetId: env.getters.getActiveSheetId(),
        base: 3,
        dimension: "COL",
        quantity: 2,
        position: "before",
      });
      expect(getNode(path).isVisible(env)).toBeTruthy();
    });
  });

  describe("Insert -> Column right", () => {
    const path = ["insert", "insert_column_after"];

    test("A selected column", () => {
      model.dispatch("SELECT_COLUMN", { index: 4, createRange: true });
      expect(getName(path, env)).toBe("Column right");
      expect(getNode(path).isVisible(env)).toBeTruthy();
    });

    test("Multiple selected columns", () => {
      model.dispatch("SELECT_COLUMN", { index: 4, createRange: true });
      model.dispatch("SELECT_COLUMN", { index: 5, updateRange: true });
      expect(getName(path, env)).toBe("2 Columns right");
      doAction(path, env);
      expect(env.dispatch).toHaveBeenLastCalledWith("ADD_COLUMNS_ROWS", {
        sheetId: env.getters.getActiveSheetId(),
        base: 5,
        dimension: "COL",
        quantity: 2,
        position: "after",
      });
      expect(getNode(path).isVisible(env)).toBeTruthy();
    });

    test("A selected row should hide the item", () => {
      model.dispatch("SELECT_ROW", { index: 4, createRange: true });
      expect(getNode(path).isVisible(env)).toBeFalsy();
    });

    test("A selected cell", () => {
      selectCell(model, "D4");
      expect(getName(path, env)).toBe("Column right");
      expect(getNode(path).isVisible(env)).toBeTruthy();
    });

    test("Multiple selected cells", () => {
      selectCell(model, "D4");
      model.dispatch("ALTER_SELECTION", { cell: [4, 4] });
      expect(getName(path, env)).toBe("2 Columns right");
      doAction(path, env);
      expect(env.dispatch).toHaveBeenLastCalledWith("ADD_COLUMNS_ROWS", {
        sheetId: env.getters.getActiveSheetId(),
        base: 4,
        dimension: "COL",
        quantity: 2,
        position: "after",
      });
      expect(getNode(path).isVisible(env)).toBeTruthy();
    });
  });

  test("Insert -> new sheet", () => {
    mockUuidV4To(model, 42);
    doAction(["insert", "insert_sheet"], env);
    const activeSheetId = env.getters.getActiveSheetId();
    expect(env.dispatch).toHaveBeenNthCalledWith(1, "CREATE_SHEET", {
      sheetId: "42",
      position: 1,
    });
    expect(env.dispatch).toHaveBeenNthCalledWith(2, "ACTIVATE_SHEET", {
      sheetIdTo: "42",
      sheetIdFrom: activeSheetId,
    });
  });

  describe("Format -> numbers", () => {
    test("General", () => {
      doAction(["format", "format_number", "format_number_general"], env);
      expect(env.dispatch).toHaveBeenCalledWith("SET_FORMATTING", {
        sheetId: env.getters.getActiveSheetId(),
        target: env.getters.getSelectedZones(),
        format: "",
      });
    });

    test("Number", () => {
      doAction(["format", "format_number", "format_number_number"], env);
      expect(env.dispatch).toHaveBeenCalledWith("SET_FORMATTING", {
        sheetId: env.getters.getActiveSheetId(),
        target: env.getters.getSelectedZones(),
        format: "#,##0.00",
      });
    });

    test("Percent", () => {
      doAction(["format", "format_number", "format_number_percent"], env);
      expect(env.dispatch).toHaveBeenCalledWith("SET_FORMATTING", {
        sheetId: env.getters.getActiveSheetId(),
        target: env.getters.getSelectedZones(),
        format: "0.00%",
      });
    });

    test("Date", () => {
      doAction(["format", "format_number", "format_number_date"], env);
      expect(env.dispatch).toHaveBeenCalledWith("SET_FORMATTING", {
        sheetId: env.getters.getActiveSheetId(),
        target: env.getters.getSelectedZones(),
        format: "m/d/yyyy",
      });
    });

    test("Time", () => {
      doAction(["format", "format_number", "format_number_time"], env);
      expect(env.dispatch).toHaveBeenCalledWith("SET_FORMATTING", {
        sheetId: env.getters.getActiveSheetId(),
        target: env.getters.getSelectedZones(),
        format: "hh:mm:ss a",
      });
    });

    test("Date time", () => {
      doAction(["format", "format_number", "format_number_date_time"], env);
      expect(env.dispatch).toHaveBeenCalledWith("SET_FORMATTING", {
        sheetId: env.getters.getActiveSheetId(),
        target: env.getters.getSelectedZones(),
        format: "m/d/yyyy hh:mm:ss",
      });
    });

    test("Duration", () => {
      doAction(["format", "format_number", "format_number_duration"], env);
      expect(env.dispatch).toHaveBeenCalledWith("SET_FORMATTING", {
        sheetId: env.getters.getActiveSheetId(),
        target: env.getters.getSelectedZones(),
        format: "hhhh:mm:ss",
      });
    });
  });

  test("Format -> bold", () => {
    doAction(["format", "format_bold"], env);
    expect(env.dispatch).toHaveBeenCalledWith("SET_FORMATTING", {
      sheetId: env.getters.getActiveSheetId(),
      target: env.getters.getSelectedZones(),
      style: { bold: true },
    });
  });

  test("Format -> italic", () => {
    doAction(["format", "format_italic"], env);
    expect(env.dispatch).toHaveBeenCalledWith("SET_FORMATTING", {
      sheetId: env.getters.getActiveSheetId(),
      target: env.getters.getSelectedZones(),
      style: { italic: true },
    });
  });

  test("Format -> strikethrough", () => {
    doAction(["format", "format_strikethrough"], env);
    expect(env.dispatch).toHaveBeenCalledWith("SET_FORMATTING", {
      sheetId: env.getters.getActiveSheetId(),
      target: env.getters.getSelectedZones(),
      style: { strikethrough: true },
    });
  });

  test("Format -> font-size", () => {
    const fontSize = fontSizes[0];
    doAction(["format", "format_font_size", `format_font_size_${fontSize.pt}`], env);
    expect(env.dispatch).toHaveBeenCalledWith("SET_FORMATTING", {
      sheetId: env.getters.getActiveSheetId(),
      target: env.getters.getSelectedZones(),
      style: { fontSize: fontSize.pt },
    });
  });

  test("Edit -> Sort ascending", () => {
    doAction(["edit", "sort_range", "sort_ascending"], env);
    const { anchor, zones } = env.getters.getSelection();
    expect(env.dispatch).toHaveBeenCalledWith("SORT_CELLS", {
      sheetId: env.getters.getActiveSheetId(),
      anchor: anchor,
      zone: zones[0],
      sortDirection: "ascending",
      interactive: true,
    });
  });

  test("Edit -> Sort descending", () => {
    doAction(["edit", "sort_range", "sort_descending"], env);
    const { anchor, zones } = env.getters.getSelection();
    expect(env.dispatch).toHaveBeenCalledWith("SORT_CELLS", {
      sheetId: env.getters.getActiveSheetId(),
      anchor: anchor,
      zone: zones[0],
      sortDirection: "descending",
      interactive: true,
    });
  });

  describe("Edit -> Sort", () => {
    const pathSort = ["edit", "sort_range"];

    test("A selected zone", () => {
<<<<<<< HEAD
      model.dispatch("SET_SELECTION", {
        anchor: [0, 0],
        zones: [toZone("A1:A2")],
        anchorZone: toZone("A1:A2"),
      });
=======
      setSelection(model, ["A1:A2"]);
>>>>>>> de1ce755
      expect(getName(pathSort, env)).toBe("Sort range");
      expect(getNode(pathSort).isVisible(env)).toBeTruthy();
    });

    test("Multiple selected zones", () => {
<<<<<<< HEAD
      model.dispatch("SET_SELECTION", {
        anchor: [0, 0],
        zones: [toZone("A1:A2"), toZone("B1:B2")],
        anchorZone: toZone("B1:B2"),
      });
=======
      setSelection(model, ["A1:A2", "B1:B2"]);
>>>>>>> de1ce755
      expect(getNode(pathSort).isVisible(env)).toBeFalsy();
    });
  });
  describe("Hide/Unhide Columns", () => {
    const hidePath = ["hide_columns"];
    const unhidePath = ["unhide_columns"];
    test("Action on single column selection", () => {
      model.dispatch("SELECT_COLUMN", { index: 1 });
      expect(getName(hidePath, env, colMenuRegistry)).toBe("Hide column B");
      expect(getNode(hidePath, colMenuRegistry).isVisible(env)).toBeTruthy();
      doAction(hidePath, env, colMenuRegistry);
      expect(env.dispatch).toHaveBeenCalledWith("HIDE_COLUMNS_ROWS", {
        sheetId: env.getters.getActiveSheetId(),
        elements: [1],
        dimension: "COL",
      });
    });
    test("Action with at least one active column", () => {
<<<<<<< HEAD
      model.dispatch("SET_SELECTION", {
        anchor: [1, 0],
        zones: [toZone("B1:B100"), toZone("C5")],
        anchorZone: toZone("C5"),
      });
=======
      setSelection(model, ["B1:B100", "C5"]);
>>>>>>> de1ce755
      expect(getName(hidePath, env, colMenuRegistry)).toBe("Hide columns B - C");
      expect(getNode(hidePath, colMenuRegistry).isVisible(env)).toBeTruthy();
      doAction(hidePath, env, colMenuRegistry);
      expect(env.dispatch).toHaveBeenCalledWith("HIDE_COLUMNS_ROWS", {
        sheetId: env.getters.getActiveSheetId(),
        elements: [1, 2],
        dimension: "COL",
      });
    });
    test("Action without any active column", () => {
<<<<<<< HEAD
      model.dispatch("SET_SELECTION", {
        anchor: [1, 0],
        zones: [toZone("B1")],
        anchorZone: toZone("B1"),
      });
=======
      setSelection(model, ["B1"]);
>>>>>>> de1ce755
      expect(getName(hidePath, env, colMenuRegistry)).toBe("Hide columns");
      expect(getNode(hidePath, colMenuRegistry).isVisible(env)).toBeTruthy();
      doAction(hidePath, env, colMenuRegistry);
      expect(env.dispatch).toHaveBeenCalledWith("HIDE_COLUMNS_ROWS", {
        sheetId: env.getters.getActiveSheetId(),
        elements: [],
        dimension: "COL",
      });
    });

    test("Inactive menu item on invalid selection", () => {
<<<<<<< HEAD
      model.dispatch("SET_SELECTION", {
        anchor: [0, 0],
        zones: [toZone("A1:A100"), toZone("A4:Z4")],
        anchorZone: toZone("A4:Z4"),
      });
=======
      setSelection(model, ["A1:A100", "A4:Z4"]);
>>>>>>> de1ce755
      expect(getNode(hidePath, colMenuRegistry).isVisible(env)).toBeFalsy();
    });

    test("Unhide cols from Col menu", () => {
      hideColumns(model, ["C"]);
<<<<<<< HEAD
      model.dispatch("SET_SELECTION", {
        anchor: [0, 0],
        zones: [toZone("B1:E100")],
        anchorZone: toZone("B1:E100"),
      });
=======
      setSelection(model, ["B1:E100"]);
>>>>>>> de1ce755
      expect(getNode(unhidePath, colMenuRegistry).isVisible(env)).toBeTruthy();
      doAction(unhidePath, env, colMenuRegistry);
      expect(env.dispatch).toHaveBeenCalledWith("UNHIDE_COLUMNS_ROWS", {
        sheetId: env.getters.getActiveSheetId(),
        elements: [1, 2, 3, 4],
        dimension: "COL",
      });
    });
    test("Unhide rows from Col menu without hidden cols", () => {
<<<<<<< HEAD
      model.dispatch("SET_SELECTION", {
        anchor: [0, 0],
        zones: [toZone("B1:E100")],
        anchorZone: toZone("B1:E100"),
      });
=======
      setSelection(model, ["B1:E100"]);
>>>>>>> de1ce755
      expect(getNode(unhidePath, colMenuRegistry).isVisible(env)).toBeFalsy();
    });
    test("Unhide all cols from top menu", () => {
      // no hidden rows
      expect(getNode(["edit", "edit_unhide_columns"]).isVisible(env)).toBeFalsy();
      hideColumns(model, ["C"]);
      expect(getNode(["edit", "edit_unhide_columns"]).isVisible(env)).toBeTruthy();
      doAction(["edit", "edit_unhide_columns"], env);
      const sheet = env.getters.getActiveSheet();
      expect(env.dispatch).toHaveBeenCalledWith("UNHIDE_COLUMNS_ROWS", {
        sheetId: sheet.id,
        dimension: "COL",
        elements: Array.from(Array(sheet.cols.length).keys()),
      });
    });
  });
  describe("Hide/Unhide Rows", () => {
    const hidePath = ["hide_rows"];
    const unhidePath = ["unhide_rows"];
    test("Action on single row selection", () => {
      model.dispatch("SELECT_ROW", { index: 1 });
      expect(getName(hidePath, env, rowMenuRegistry)).toBe("Hide row 2");
      expect(getNode(hidePath, rowMenuRegistry).isVisible(env)).toBeTruthy();
      doAction(hidePath, env, rowMenuRegistry);
      expect(env.dispatch).toHaveBeenCalledWith("HIDE_COLUMNS_ROWS", {
        sheetId: env.getters.getActiveSheetId(),
        elements: [1],
        dimension: "ROW",
      });
    });
    test("Action with at least one active row", () => {
<<<<<<< HEAD
      model.dispatch("SET_SELECTION", {
        anchor: [0, 1],
        zones: [toZone("A2:Z2"), toZone("C3")],
        anchorZone: toZone("C3"),
      });
=======
      setSelection(model, ["A2:Z2", "C3"]);
>>>>>>> de1ce755
      expect(getName(hidePath, env, rowMenuRegistry)).toBe("Hide rows 2 - 3");
      expect(getNode(hidePath, rowMenuRegistry).isVisible(env)).toBeTruthy();
      doAction(hidePath, env, rowMenuRegistry);
      expect(env.dispatch).toHaveBeenCalledWith("HIDE_COLUMNS_ROWS", {
        sheetId: env.getters.getActiveSheetId(),
        elements: [1, 2],
        dimension: "ROW",
      });
    });
    test("Action without any active column", () => {
<<<<<<< HEAD
      model.dispatch("SET_SELECTION", {
        anchor: [1, 0],
        zones: [toZone("B1")],
        anchorZone: toZone("B1"),
      });
=======
      setSelection(model, ["B1"]);
>>>>>>> de1ce755
      expect(getName(hidePath, env, rowMenuRegistry)).toBe("Hide rows");
      expect(getNode(hidePath, rowMenuRegistry).isVisible(env)).toBeTruthy();
      doAction(hidePath, env, rowMenuRegistry);
      expect(env.dispatch).toHaveBeenCalledWith("HIDE_COLUMNS_ROWS", {
        sheetId: env.getters.getActiveSheetId(),
        elements: [],
        dimension: "ROW",
      });
    });

    test("Inactive menu item on invalid selection", () => {
<<<<<<< HEAD
      model.dispatch("SET_SELECTION", {
        anchor: [0, 0],
        zones: [toZone("A1:A100"), toZone("A4:Z4")],
        anchorZone: toZone("A4:Z4"),
      });
=======
      setSelection(model, ["A1:A100", "A4:Z4"]);
>>>>>>> de1ce755
      expect(getNode(hidePath, rowMenuRegistry).isVisible(env)).toBeFalsy();
    });

    test("Unhide rows from Row menu with hidden rows", () => {
      hideRows(model, [2]);
<<<<<<< HEAD
      model.dispatch("SET_SELECTION", {
        anchor: [0, 0],
        zones: [toZone("A1:Z4")],
        anchorZone: toZone("A1:Z4"),
      });
=======
      setSelection(model, ["A1:Z4"]);
>>>>>>> de1ce755
      expect(getNode(unhidePath, rowMenuRegistry).isVisible(env)).toBeTruthy();
      doAction(unhidePath, env, rowMenuRegistry);
      expect(env.dispatch).toHaveBeenCalledWith("UNHIDE_COLUMNS_ROWS", {
        sheetId: env.getters.getActiveSheetId(),
        elements: [0, 1, 2, 3],
        dimension: "ROW",
      });
    });
    test("Unhide rows from Row menu without hidden rows", () => {
<<<<<<< HEAD
      model.dispatch("SET_SELECTION", {
        anchor: [0, 0],
        zones: [toZone("A1:Z4")],
        anchorZone: toZone("A1:Z4"),
      });
=======
      setSelection(model, ["A1:Z4"]);
>>>>>>> de1ce755
      expect(getNode(unhidePath, rowMenuRegistry).isVisible(env)).toBeFalsy();
    });

    test("Unhide all rows from top menu", () => {
      // no hidden rows
      expect(getNode(["edit", "edit_unhide_rows"]).isVisible(env)).toBeFalsy();
      hideRows(model, [2]);
      expect(getNode(["edit", "edit_unhide_rows"]).isVisible(env)).toBeTruthy();
      doAction(["edit", "edit_unhide_rows"], env);
      const sheet = env.getters.getActiveSheet();
      expect(env.dispatch).toHaveBeenCalledWith("UNHIDE_COLUMNS_ROWS", {
        sheetId: sheet.id,
        elements: Array.from(Array(sheet.rows.length).keys()),
        dimension: "ROW",
      });
    });
  });

  test("View -> Set gridlines visibility", () => {
    const path_gridlines = ["view", "view_gridlines"];
    const sheetId = model.getters.getActiveSheetId();

    model.dispatch("SET_GRID_LINES_VISIBILITY", {
      sheetId,
      areGridLinesVisible: true,
    });

    expect(getName(path_gridlines, env)).toBe("Hide gridlines");
    expect(getNode(path_gridlines).isVisible(env)).toBeTruthy();

    model.dispatch("SET_GRID_LINES_VISIBILITY", {
      sheetId,
      areGridLinesVisible: false,
    });
    expect(getName(path_gridlines, env)).toBe("Show gridlines");
    expect(getNode(path_gridlines).isVisible(env)).toBeTruthy();

    doAction(path_gridlines, env);
    expect(env.dispatch).toHaveBeenCalledWith("SET_GRID_LINES_VISIBILITY", {
      sheetId,
      areGridLinesVisible: true,
    });
    model.dispatch("SET_GRID_LINES_VISIBILITY", {
      sheetId,
      areGridLinesVisible: true,
    });

    doAction(path_gridlines, env);
    expect(env.dispatch).toHaveBeenCalledWith("SET_GRID_LINES_VISIBILITY", {
      sheetId,
      areGridLinesVisible: false,
    });
  });
});<|MERGE_RESOLUTION|>--- conflicted
+++ resolved
@@ -611,29 +611,13 @@
     const pathSort = ["edit", "sort_range"];
 
     test("A selected zone", () => {
-<<<<<<< HEAD
-      model.dispatch("SET_SELECTION", {
-        anchor: [0, 0],
-        zones: [toZone("A1:A2")],
-        anchorZone: toZone("A1:A2"),
-      });
-=======
       setSelection(model, ["A1:A2"]);
->>>>>>> de1ce755
       expect(getName(pathSort, env)).toBe("Sort range");
       expect(getNode(pathSort).isVisible(env)).toBeTruthy();
     });
 
     test("Multiple selected zones", () => {
-<<<<<<< HEAD
-      model.dispatch("SET_SELECTION", {
-        anchor: [0, 0],
-        zones: [toZone("A1:A2"), toZone("B1:B2")],
-        anchorZone: toZone("B1:B2"),
-      });
-=======
       setSelection(model, ["A1:A2", "B1:B2"]);
->>>>>>> de1ce755
       expect(getNode(pathSort).isVisible(env)).toBeFalsy();
     });
   });
@@ -652,15 +636,7 @@
       });
     });
     test("Action with at least one active column", () => {
-<<<<<<< HEAD
-      model.dispatch("SET_SELECTION", {
-        anchor: [1, 0],
-        zones: [toZone("B1:B100"), toZone("C5")],
-        anchorZone: toZone("C5"),
-      });
-=======
       setSelection(model, ["B1:B100", "C5"]);
->>>>>>> de1ce755
       expect(getName(hidePath, env, colMenuRegistry)).toBe("Hide columns B - C");
       expect(getNode(hidePath, colMenuRegistry).isVisible(env)).toBeTruthy();
       doAction(hidePath, env, colMenuRegistry);
@@ -671,15 +647,7 @@
       });
     });
     test("Action without any active column", () => {
-<<<<<<< HEAD
-      model.dispatch("SET_SELECTION", {
-        anchor: [1, 0],
-        zones: [toZone("B1")],
-        anchorZone: toZone("B1"),
-      });
-=======
       setSelection(model, ["B1"]);
->>>>>>> de1ce755
       expect(getName(hidePath, env, colMenuRegistry)).toBe("Hide columns");
       expect(getNode(hidePath, colMenuRegistry).isVisible(env)).toBeTruthy();
       doAction(hidePath, env, colMenuRegistry);
@@ -691,29 +659,13 @@
     });
 
     test("Inactive menu item on invalid selection", () => {
-<<<<<<< HEAD
-      model.dispatch("SET_SELECTION", {
-        anchor: [0, 0],
-        zones: [toZone("A1:A100"), toZone("A4:Z4")],
-        anchorZone: toZone("A4:Z4"),
-      });
-=======
       setSelection(model, ["A1:A100", "A4:Z4"]);
->>>>>>> de1ce755
       expect(getNode(hidePath, colMenuRegistry).isVisible(env)).toBeFalsy();
     });
 
     test("Unhide cols from Col menu", () => {
       hideColumns(model, ["C"]);
-<<<<<<< HEAD
-      model.dispatch("SET_SELECTION", {
-        anchor: [0, 0],
-        zones: [toZone("B1:E100")],
-        anchorZone: toZone("B1:E100"),
-      });
-=======
       setSelection(model, ["B1:E100"]);
->>>>>>> de1ce755
       expect(getNode(unhidePath, colMenuRegistry).isVisible(env)).toBeTruthy();
       doAction(unhidePath, env, colMenuRegistry);
       expect(env.dispatch).toHaveBeenCalledWith("UNHIDE_COLUMNS_ROWS", {
@@ -723,15 +675,7 @@
       });
     });
     test("Unhide rows from Col menu without hidden cols", () => {
-<<<<<<< HEAD
-      model.dispatch("SET_SELECTION", {
-        anchor: [0, 0],
-        zones: [toZone("B1:E100")],
-        anchorZone: toZone("B1:E100"),
-      });
-=======
       setSelection(model, ["B1:E100"]);
->>>>>>> de1ce755
       expect(getNode(unhidePath, colMenuRegistry).isVisible(env)).toBeFalsy();
     });
     test("Unhide all cols from top menu", () => {
@@ -763,15 +707,7 @@
       });
     });
     test("Action with at least one active row", () => {
-<<<<<<< HEAD
-      model.dispatch("SET_SELECTION", {
-        anchor: [0, 1],
-        zones: [toZone("A2:Z2"), toZone("C3")],
-        anchorZone: toZone("C3"),
-      });
-=======
       setSelection(model, ["A2:Z2", "C3"]);
->>>>>>> de1ce755
       expect(getName(hidePath, env, rowMenuRegistry)).toBe("Hide rows 2 - 3");
       expect(getNode(hidePath, rowMenuRegistry).isVisible(env)).toBeTruthy();
       doAction(hidePath, env, rowMenuRegistry);
@@ -782,15 +718,7 @@
       });
     });
     test("Action without any active column", () => {
-<<<<<<< HEAD
-      model.dispatch("SET_SELECTION", {
-        anchor: [1, 0],
-        zones: [toZone("B1")],
-        anchorZone: toZone("B1"),
-      });
-=======
       setSelection(model, ["B1"]);
->>>>>>> de1ce755
       expect(getName(hidePath, env, rowMenuRegistry)).toBe("Hide rows");
       expect(getNode(hidePath, rowMenuRegistry).isVisible(env)).toBeTruthy();
       doAction(hidePath, env, rowMenuRegistry);
@@ -802,29 +730,13 @@
     });
 
     test("Inactive menu item on invalid selection", () => {
-<<<<<<< HEAD
-      model.dispatch("SET_SELECTION", {
-        anchor: [0, 0],
-        zones: [toZone("A1:A100"), toZone("A4:Z4")],
-        anchorZone: toZone("A4:Z4"),
-      });
-=======
       setSelection(model, ["A1:A100", "A4:Z4"]);
->>>>>>> de1ce755
       expect(getNode(hidePath, rowMenuRegistry).isVisible(env)).toBeFalsy();
     });
 
     test("Unhide rows from Row menu with hidden rows", () => {
       hideRows(model, [2]);
-<<<<<<< HEAD
-      model.dispatch("SET_SELECTION", {
-        anchor: [0, 0],
-        zones: [toZone("A1:Z4")],
-        anchorZone: toZone("A1:Z4"),
-      });
-=======
       setSelection(model, ["A1:Z4"]);
->>>>>>> de1ce755
       expect(getNode(unhidePath, rowMenuRegistry).isVisible(env)).toBeTruthy();
       doAction(unhidePath, env, rowMenuRegistry);
       expect(env.dispatch).toHaveBeenCalledWith("UNHIDE_COLUMNS_ROWS", {
@@ -834,15 +746,7 @@
       });
     });
     test("Unhide rows from Row menu without hidden rows", () => {
-<<<<<<< HEAD
-      model.dispatch("SET_SELECTION", {
-        anchor: [0, 0],
-        zones: [toZone("A1:Z4")],
-        anchorZone: toZone("A1:Z4"),
-      });
-=======
       setSelection(model, ["A1:Z4"]);
->>>>>>> de1ce755
       expect(getNode(unhidePath, rowMenuRegistry).isVisible(env)).toBeFalsy();
     });
 
