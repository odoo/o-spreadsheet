<<<<<<< HEAD
import { toZone } from "../../src/helpers";
=======
import {
  DEFAULT_CELL_HEIGHT,
  DEFAULT_CELL_WIDTH,
  HEADER_HEIGHT,
  HEADER_WIDTH,
} from "../../src/constants";
import { toCartesian, toZone } from "../../src/helpers";
>>>>>>> ce2ae93a
import { Model } from "../../src/model";
import { RendererPlugin } from "../../src/plugins/renderer";
import { Box, GridRenderingContext, Viewport } from "../../src/types";
import { MockCanvasRenderingContext2D } from "../canvas.mock";
import { createEqualCF, mockUuidV4To, setCellContent } from "../helpers";

MockCanvasRenderingContext2D.prototype.measureText = function (text: string) {
  return { width: text.length };
};
jest.mock("../../src/helpers/uuid", () => require("../__mocks__/uuid"));

function getBoxFromText(model: Model, text: string): Box {
  const rendererPlugin = (model["handlers"].find(
    (h) => h instanceof RendererPlugin
  ) as RendererPlugin)!;
  // @ts-ignore
  return (rendererPlugin.boxes as Box[]).find((b) => b.text === text);
}

interface ContextObserver {
  onSet?(key, val): void;
  onGet?(key): void;
  onFunctionCall?(fn: string, args: any[]): void;
}

class MockGridRenderingContext implements GridRenderingContext {
  _context = document.createElement("canvas").getContext("2d");
  ctx: CanvasRenderingContext2D;
  viewport: Viewport;
  dpr = 1;
  thinLineWidth = 0.4;

  constructor(model: Model, width: number, height: number, observer: ContextObserver) {
    this.viewport = {
      width,
      height,
      offsetX: 0,
      offsetY: 0,
      left: 0,
      right: 0,
      top: 0,
      bottom: 0,
    };
    this.viewport = model.getters.adjustViewportZone(this.viewport);

    const handler = {
      get: (target, val) => {
        if (val in (this._context as any).__proto__) {
          return (...args) => {
            if (observer.onFunctionCall) {
              observer.onFunctionCall(val, args);
            }
          };
        } else {
          if (observer.onGet) {
            observer.onGet(val);
          }
        }
        return target[val];
      },
      set: (target, key, val) => {
        if (observer.onSet) {
          observer.onSet(key, val);
        }
        target[key] = val;
        return true;
      },
    };
    this.ctx = new Proxy({}, handler);
  }
}

beforeEach(() => {
  mockUuidV4To(1);
});
describe("renderer", () => {
  test("snapshot for a simple grid rendering", () => {
    const model = new Model();

    setCellContent(model, "A1", "1");
    const instructions: string[] = [];
    let ctx = new MockGridRenderingContext(model, 1000, 1000, {
      onSet: (key, value) => {
        instructions.push(`context.${key}=${JSON.stringify(value)};`);
      },
      onGet: (key) => {
        instructions.push(`GET:${key}`);
      },
      onFunctionCall: (key, args) => {
        instructions.push(`context.${key}(${args.map((a) => JSON.stringify(a)).join(", ")})`);
      },
    });

    model.drawGrid(ctx);
    expect(instructions).toMatchSnapshot();
  });

  test("formulas evaluating to a string are properly aligned", () => {
    const model = new Model();

    setCellContent(model, "A1", "1");
    setCellContent(model, "A2", "=A1");

    let textAligns: string[] = [];
    let ctx = new MockGridRenderingContext(model, 1000, 1000, {
      onSet: (key, value) => {
        if (key === "textAlign") {
          textAligns.push(value);
        }
      },
    });

    model.drawGrid(ctx);
    expect(textAligns).toEqual(["right", "right", "center"]); // center for headers

    textAligns = [];
    setCellContent(model, "A1", "asdf");
    model.drawGrid(ctx);
    expect(textAligns).toEqual(["left", "left", "center"]); // center for headers
  });

  test("fillstyle of cell will be rendered", () => {
    const model = new Model({
      sheets: [
        {
          colNumber: 1,
          rowNumber: 3,
        },
      ],
    });
    model.dispatch("SET_FORMATTING", {
      sheetId: model.getters.getActiveSheetId(),
      target: [toZone("A1")],
      style: { fillColor: "#DC6CDF" },
    });

    let fillStyle: any[] = [];
    let fillStyleColor1Called = false;
    let fillStyleColor2Called = false;
    let ctx = new MockGridRenderingContext(model, 1000, 1000, {
      onSet: (key, value) => {
        if (key === "fillStyle" && value === "#DC6CDF") {
          fillStyleColor1Called = true;
          fillStyleColor2Called = false;
        }
        if (key === "fillStyle" && value === "#DC6CDE") {
          fillStyleColor2Called = true;
          fillStyleColor1Called = false;
        }
      },
      onFunctionCall: (val, args) => {
        if (val === "fillRect" && fillStyleColor1Called) {
          fillStyle.push({ color: "#DC6CDF", x: args[0], y: args[1], w: args[2], h: args[3] });
          fillStyleColor1Called = false;
          fillStyleColor2Called = false;
        }
        if (val === "fillRect" && fillStyleColor2Called) {
          fillStyle.push({ color: "#DC6CDE", x: args[0], y: args[1], w: args[2], h: args[3] });
          fillStyleColor1Called = false;
          fillStyleColor2Called = false;
        }
      },
    });

    model.drawGrid(ctx);
    expect(fillStyle).toEqual([{ color: "#DC6CDF", h: 23, w: 96, x: 48, y: 26 }]);

    fillStyle = [];
    model.dispatch("SET_FORMATTING", {
      sheetId: model.getters.getActiveSheetId(),
      target: [toZone("A1")],
      style: { fillColor: "#DC6CDE" },
    });
    model.drawGrid(ctx);
    expect(fillStyle).toEqual([{ color: "#DC6CDE", h: 23, w: 96, x: 48, y: 26 }]);
  });

  test("fillstyle of merge will be rendered for all cells in merge", () => {
    const model = new Model({
      sheets: [
        {
          colNumber: 1,
          rowNumber: 3,
        },
      ],
    });
    const sheetId = model.getters.getActiveSheetId();
    model.dispatch("SET_FORMATTING", {
      sheetId,
      target: [toZone("A1")],
      style: { fillColor: "#DC6CDF" },
    });
    model.dispatch("ADD_MERGE", { sheetId, zone: toZone("A1:A3") });

    let fillStyle: any[] = [];
    let fillStyleColor1Called = false;
    let fillStyleColor2Called = false;
    let ctx = new MockGridRenderingContext(model, 1000, 1000, {
      onSet: (key, value) => {
        if (key === "fillStyle" && value === "#DC6CDF") {
          fillStyleColor1Called = true;
          fillStyleColor2Called = false;
        }
        if (key === "fillStyle" && value === "#DC6CDE") {
          fillStyleColor2Called = true;
          fillStyleColor1Called = false;
        }
      },
      onFunctionCall: (val, args) => {
        if (val === "fillRect" && fillStyleColor1Called) {
          fillStyle.push({ color: "#DC6CDF", x: args[0], y: args[1], w: args[2], h: args[3] });
          fillStyleColor1Called = false;
          fillStyleColor2Called = false;
        }
        if (val === "fillRect" && fillStyleColor2Called) {
          fillStyle.push({ color: "#DC6CDE", x: args[0], y: args[1], w: args[2], h: args[3] });
          fillStyleColor1Called = false;
          fillStyleColor2Called = false;
        }
      },
    });

    model.drawGrid(ctx);
    expect(fillStyle).toEqual([{ color: "#DC6CDF", h: 3 * 23, w: 96, x: 48, y: 26 }]);

    fillStyle = [];
    model.dispatch("SET_FORMATTING", {
      sheetId: model.getters.getActiveSheetId(),
      target: [toZone("A1")],
      style: { fillColor: "#DC6CDE" },
    });
    model.drawGrid(ctx);
    expect(fillStyle).toEqual([{ color: "#DC6CDE", h: 3 * 23, w: 96, x: 48, y: 26 }]);
  });

  test("fillstyle of cell works with CF", () => {
    const model = new Model({
      sheets: [
        {
          colNumber: 1,
          rowNumber: 3,
        },
      ],
    });
    model.dispatch("ADD_CONDITIONAL_FORMAT", {
      cf: createEqualCF(["A1"], "1", { fillColor: "#DC6CDF" }, "1"),
      sheetId: model.getters.getActiveSheetId(),
    });

    let fillStyle: any[] = [];
    let fillStyleColor1Called = false;
    let ctx = new MockGridRenderingContext(model, 1000, 1000, {
      onSet: (key, value) => {
        if (key === "fillStyle" && value === "#DC6CDF") {
          fillStyleColor1Called = true;
        }
      },
      onFunctionCall: (val, args) => {
        if (val === "fillRect" && fillStyleColor1Called) {
          fillStyle.push({ color: "#DC6CDF", x: args[0], y: args[1], w: args[2], h: args[3] });
          fillStyleColor1Called = false;
        }
      },
    });

    model.drawGrid(ctx);
    expect(fillStyle).toEqual([]);

    fillStyle = [];
    setCellContent(model, "A1", "1");
    model.drawGrid(ctx);
    expect(fillStyle).toEqual([{ color: "#DC6CDF", h: 23, w: 96, x: 48, y: 26 }]);
  });

  test("fillstyle of merge works with CF", () => {
    const model = new Model({
      sheets: [
        {
          colNumber: 1,
          rowNumber: 3,
        },
      ],
    });
    const sheetId = model.getters.getActiveSheetId();
    model.dispatch("ADD_CONDITIONAL_FORMAT", {
      cf: createEqualCF(["A1"], "1", { fillColor: "#DC6CDF" }, "1"),
      sheetId,
    });
    model.dispatch("ADD_MERGE", { sheetId, zone: toZone("A1:A3") });
    let fillStyle: any[] = [];
    let fillStyleColor1Called = false;
    let ctx = new MockGridRenderingContext(model, 1000, 1000, {
      onSet: (key, value) => {
        if (key === "fillStyle" && value === "#DC6CDF") {
          fillStyleColor1Called = true;
        }
      },
      onFunctionCall: (val, args) => {
        if (val === "fillRect" && fillStyleColor1Called) {
          fillStyle.push({ color: "#DC6CDF", x: args[0], y: args[1], w: args[2], h: args[3] });
          fillStyleColor1Called = false;
        }
      },
    });

    model.drawGrid(ctx);
    expect(fillStyle).toEqual([]);

    fillStyle = [];
    setCellContent(model, "A1", "1");
    model.drawGrid(ctx);
    expect(fillStyle).toEqual([{ color: "#DC6CDF", h: 23 * 3, w: 96, x: 48, y: 26 }]);
  });

  test("formulas in a merge, evaluating to a string are properly aligned", () => {
    const model = new Model();

    const sheet1 = model.getters.getVisibleSheets()[0];
    model.dispatch("ADD_MERGE", { sheetId: sheet1, zone: toZone("A2:B2") });
    setCellContent(model, "A1", "1");
    setCellContent(model, "A2", "=A1");

    let textAligns: string[] = [];

    let ctx = new MockGridRenderingContext(model, 1000, 1000, {
      onSet: (key, value) => {
        if (key === "textAlign") {
          textAligns.push(value);
        }
      },
    });
    model.drawGrid(ctx);

    expect(textAligns).toEqual(["right", "right", "center"]); // center for headers

    setCellContent(model, "A1", "asdf");

    textAligns = [];
    model.drawGrid(ctx);
    expect(textAligns).toEqual(["left", "left", "center"]); // center for headers
  });

  test("formulas evaluating to a boolean are properly aligned", () => {
    const model = new Model();

    setCellContent(model, "A1", "1");
    setCellContent(model, "A2", "=A1");

    let textAligns: string[] = [];
    let ctx = new MockGridRenderingContext(model, 1000, 1000, {
      onSet: (key, value) => {
        if (key === "textAlign") {
          textAligns.push(value);
        }
      },
    });
    model.drawGrid(ctx);
    expect(textAligns).toEqual(["right", "right", "center"]); // center for headers

    textAligns = [];
    setCellContent(model, "A1", "true");
    model.drawGrid(ctx);
    expect(textAligns).toEqual(["center", "center", "center"]); // center for headers
  });

  test("formulas in a merge, evaluating to a boolean are properly aligned", () => {
    const model = new Model();
    const sheet1 = model.getters.getVisibleSheets()[0];

    model.dispatch("ADD_MERGE", { sheetId: sheet1, zone: toZone("A2:B2") });
    setCellContent(model, "A1", "1");
    setCellContent(model, "A2", "=A1");

    let textAligns: string[] = [];

    let ctx = new MockGridRenderingContext(model, 1000, 1000, {
      onSet: (key, value) => {
        if (key === "textAlign") {
          textAligns.push(value);
        }
      },
    });
    model.drawGrid(ctx);

    expect(textAligns).toEqual(["right", "right", "center"]); // center for headers

    setCellContent(model, "A1", "false");

    textAligns = [];
    model.drawGrid(ctx);
    expect(textAligns).toEqual(["center", "center", "center"]); // center for headers
  });

  test("errors are aligned to the center", () => {
    const model = new Model();

    setCellContent(model, "A1", "=A1");

    let textAligns: string[] = [];

    let ctx = new MockGridRenderingContext(model, 1000, 1000, {
      onSet: (key, value) => {
        if (key === "textAlign") {
          textAligns.push(value);
        }
      },
    });
    model.drawGrid(ctx);

    // 1 center for headers, 1 for cell content
    expect(textAligns).toEqual(["center", "center"]);
  });

  test("dates are aligned to the right", () => {
    const model = new Model();

    setCellContent(model, "A1", "03/23/2010");

    let textAligns: string[] = [];

    let ctx = new MockGridRenderingContext(model, 1000, 1000, {
      onSet: (key, value) => {
        if (key === "textAlign") {
          textAligns.push(value);
        }
      },
    });
    model.drawGrid(ctx);

    // 1 center for headers, 1 for cell content
    expect(textAligns).toEqual(["right", "center"]);
  });

  test("functions are aligned to the left", () => {
    const model = new Model();

    setCellContent(model, "A1", "=SUM(1,2)");
    model.dispatch("SET_FORMULA_VISIBILITY", { show: true });
    let textAligns: string[] = [];

    let ctx = new MockGridRenderingContext(model, 1000, 1000, {
      onSet: (key, value) => {
        if (key === "textAlign") {
          textAligns.push(value);
        }
      },
    });

    const getCellTextMock = jest.fn(() => "=SUM(1,2)");
    model.getters.getCellText = getCellTextMock;

    model.drawGrid(ctx);

    // 1 center for headers, 1 for cell content
    expect(textAligns).toEqual(["left", "center"]);
    expect(getCellTextMock).toHaveBeenLastCalledWith(expect.objectContaining({}), "1", true);
  });
  test("CF on empty cell", () => {
    const model = new Model({
      sheets: [
        {
          colNumber: 1,
          rowNumber: 1,
        },
      ],
    });
    let fillStyle: any[] = [];
    let fillStyleColor1Called = false;
    let ctx = new MockGridRenderingContext(model, 1000, 1000, {
      onSet: (key, value) => {
        if (key === "fillStyle" && value === "#DC6CDF") {
          fillStyleColor1Called = true;
        }
      },
      onFunctionCall: (val, args) => {
        if (val === "fillRect" && fillStyleColor1Called) {
          fillStyle.push({ color: "#DC6CDF", x: args[0], y: args[1], w: args[2], h: args[3] });
          fillStyleColor1Called = false;
        }
      },
    });

    model.drawGrid(ctx);
    expect(fillStyle).toEqual([]);
    fillStyle = [];
    let result = model.dispatch("ADD_CONDITIONAL_FORMAT", {
      cf: createEqualCF(["A1"], "", { fillColor: "#DC6CDF" }, "1"),
      sheetId: model.getters.getActiveSheetId(),
    });
    expect(result).toEqual({ status: "SUCCESS" });
    model.drawGrid(ctx);
    expect(fillStyle).toEqual([{ color: "#DC6CDF", h: 23, w: 96, x: 48, y: 26 }]);
  });

  test("Overflowing left-aligned text is correctly clipped", () => {
    const overflowingText = "I am a very long text";
    let box: Box;
    const model = new Model({
      sheets: [
        {
          id: "sheet1",
          colNumber: 3,
          rowNumber: 1,
          cols: { 1: { size: 5 } },
          cells: { B1: { content: overflowingText, style: 1 } },
        },
      ],
      styles: { 1: { align: "left" } },
    });

    let ctx = new MockGridRenderingContext(model, 1000, 1000, {});
    model.drawGrid(ctx);

    box = getBoxFromText(model, overflowingText);
    // no clip
    expect(box.clipRect).toBeNull();

    // no clipping at the left
    setCellContent(model, "A1", "Content at the left");
    model.drawGrid(ctx);
    box = getBoxFromText(model, overflowingText);
    expect(box.clipRect).toBeNull();

    // clipping at the right
    setCellContent(model, "C1", "Content at the right");
    model.drawGrid(ctx);
    box = getBoxFromText(model, overflowingText);
    expect(box.clipRect).toEqual([
      HEADER_WIDTH + DEFAULT_CELL_WIDTH,
      HEADER_HEIGHT,
      5,
      DEFAULT_CELL_HEIGHT,
    ]);
  });

  test("Overflowing left-aligned text is correctly clipped", () => {
    const overflowingText = "I am a very long text";
    let box: Box;
    const model = new Model({
      sheets: [
        {
          id: "sheet1",
          colNumber: 3,
          rowNumber: 1,
          cols: { 1: { size: 5 } },
          cells: { B1: { content: overflowingText, style: 1 } },
        },
      ],
      styles: { 1: { align: "right" } },
    });

    let ctx = new MockGridRenderingContext(model, 1000, 1000, {});
    model.drawGrid(ctx);

    box = getBoxFromText(model, overflowingText);
    // no clip
    expect(box.clipRect).toBeNull();

    // no clipping at the right
    setCellContent(model, "C1", "Content at the left");
    model.drawGrid(ctx);
    box = getBoxFromText(model, overflowingText);
    expect(box.clipRect).toBeNull();

    // clipping at the left
    setCellContent(model, "A1", "Content at the right");
    model.drawGrid(ctx);
    box = getBoxFromText(model, overflowingText);
    expect(box.clipRect).toEqual([
      HEADER_WIDTH + DEFAULT_CELL_WIDTH,
      HEADER_HEIGHT,
      5,
      DEFAULT_CELL_HEIGHT,
    ]);
  });

  test("Overflowing centered text is clipped on both sides", () => {
    const overflowingText = "I am a very long text";
    let centeredBox: Box;
    const model = new Model({
      sheets: [
        {
          id: "sheet1",
          colNumber: 3,
          rowNumber: 1,
          cols: { 1: { size: 5 } },
          cells: { B1: { content: overflowingText, style: 1 } },
        },
      ],
      styles: { 1: { align: "center" } },
    });

    let ctx = new MockGridRenderingContext(model, 1000, 1000, {});
    model.drawGrid(ctx);

    centeredBox = getBoxFromText(model, overflowingText);
    // // spans from A1 to C1 <-> no clip
    expect(centeredBox.clipRect).toBeNull();

    setCellContent(model, "A1", "left");
    model.drawGrid(ctx);

    centeredBox = getBoxFromText(model, overflowingText);
    expect(centeredBox.clipRect).toEqual([
      HEADER_WIDTH + DEFAULT_CELL_WIDTH, // clipped to the left
      HEADER_HEIGHT,
      5 + DEFAULT_CELL_WIDTH,
      DEFAULT_CELL_HEIGHT,
    ]);

    setCellContent(model, "C1", "right");
    model.drawGrid(ctx);

    centeredBox = getBoxFromText(model, overflowingText);
    expect(centeredBox.clipRect).toEqual([
      HEADER_WIDTH + DEFAULT_CELL_WIDTH, //clipped to the left
      HEADER_HEIGHT,
      5, // clipped to the right
      DEFAULT_CELL_HEIGHT,
    ]);
  });
});<|MERGE_RESOLUTION|>--- conflicted
+++ resolved
@@ -1,19 +1,15 @@
-<<<<<<< HEAD
-import { toZone } from "../../src/helpers";
-=======
 import {
   DEFAULT_CELL_HEIGHT,
   DEFAULT_CELL_WIDTH,
   HEADER_HEIGHT,
   HEADER_WIDTH,
 } from "../../src/constants";
-import { toCartesian, toZone } from "../../src/helpers";
->>>>>>> ce2ae93a
+import { toZone } from "../../src/helpers";
 import { Model } from "../../src/model";
-import { RendererPlugin } from "../../src/plugins/renderer";
 import { Box, GridRenderingContext, Viewport } from "../../src/types";
 import { MockCanvasRenderingContext2D } from "../canvas.mock";
 import { createEqualCF, mockUuidV4To, setCellContent } from "../helpers";
+import {RendererPlugin} from "../../src/plugins/ui/renderer";
 
 MockCanvasRenderingContext2D.prototype.measureText = function (text: string) {
   return { width: text.length };
