--- conflicted
+++ resolved
@@ -198,7 +198,7 @@
       top: 0,
       bottom: 1,
       left: 2,
-      right: 11,
+      right: 12,
       offsetX: DEFAULT_CELL_WIDTH * 2,
       offsetY: 0,
     });
@@ -267,7 +267,7 @@
     });
     expect(model.getters.getActiveViewport()).toMatchObject({
       top: 2,
-      bottom: 44,
+      bottom: 45,
       left: 0,
       right: 1,
       offsetX: 0,
@@ -285,19 +285,11 @@
 
     // too large
     model.dispatch("RESIZE_VIEWPORT", { height: 1000, width: 1000 });
-<<<<<<< HEAD
-    const { height } = model.getters.getMaxViewportSize(model.getters.getActiveSheet());
+    const { maxOffsetY } = model.getters.getMaximumViewportOffset(model.getters.getActiveSheet());
 
     const tooLargeOffsetResult = model.dispatch("SET_VIEWPORT_OFFSET", {
       offsetX: 0,
-      offsetY: height - 1000 + 1,
-=======
-    const { maxOffsetY } = model.getters.getMaximumViewportOffset(model.getters.getActiveSheet());
-
-    const tooLargeOffsetResult = model.dispatch("SET_VIEWPORT_OFFSET", {
-      offsetX: 0,
       offsetY: maxOffsetY + 1,
->>>>>>> 86e8d5f7
     });
     expect(tooLargeOffsetResult).toBeCancelledBecause(CommandResult.InvalidOffset);
   });
