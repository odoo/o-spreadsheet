import { buildSheetLink } from "../src/helpers";
import { Model } from "../src/model";
import { ChartTypes, NormalizedFormula } from "../src/types";
import { adaptFormulaToExcel } from "../src/xlsx/functions/cells";
import { escapeXml, parseXML } from "../src/xlsx/helpers/xml_helpers";
import { createChart, createSheet, merge, setCellContent } from "./test_helpers/commands_helpers";
import { exportPrettifiedXlsx, target } from "./test_helpers/helpers";

const simpleData = {
  sheets: [
    {
      name: "Sheet1",
      colNumber: 26,
      rowNumber: 50,
      cols: { 1: {}, 3: {} },
      rows: {},
      cells: {
        A21: { content: "Super Test" },
        B2: { content: "Owl is awesome", style: 1 },
        B4: { content: `this needs to be escaped <>"`, style: 4 },
        D12: { content: "this is a sum of sums" },
        F2: { content: "italic blablah", style: 2 },
        F3: { content: "strikethrough", style: 3 },
        F4: { content: "underline", style: 5 },
        H2: { content: "merged content" },
        C20: { content: "left", border: 1 },
        E20: { content: "top", border: 2 },
        G20: { content: "all", border: 3 },
        C23: { content: "0.43", format: "0.00%" },
        C24: { content: "10", format: "#,##0.00" },
        C25: { content: "10.123", format: "#,##0.00" },
        A27: { content: "Emily Anderson (Emmy)" },
        A28: { content: "Sophie Allen (Saffi)" },
        A29: { content: "Chloe Adams" },
        A30: { content: "Megan Alexander (Meg)" },
        A31: { content: "Lucy Arnold (Lulu)" },
        A32: { content: "Hannah Alvarez" },
        A33: { content: "Jessica Alcock (Jess)" },
        A34: { content: "Charlotte Anaya" },
        A35: { content: "Lauren Anthony" },
        A36: { content: "test 'single quot'" },
        A37: { content: `="this is a quote: \\""` },
        A38: { content: `='<Sheet2>'!B2` },
        A39: { content: `=A39` },
        K3: { border: 5 },
        K4: { border: 4 },
        K5: { border: 4 },
        K6: { border: 4 },
        K7: { border: 4 },
        K8: { border: 6 },
      },
    },
    {
      name: "<Sheet2>",
      cells: {
        B2: { content: "42" },
      },
    },
  ],
  styles: {
    1: { bold: true, textColor: "#3A3791", fontSize: 12 },
    2: { italic: true },
    3: { strikethrough: true, align: "left" },
    4: { fillColor: "#e3efd9" },
    5: { underline: true },
  },
  borders: {
    1: { left: ["thin", "#000"] },
    2: { top: ["thin", "#000"] },
    3: {
      top: ["thin", "#000"],
      left: ["thin", "#000"],
      bottom: ["thin", "#000"],
      right: ["thin", "#000"],
    },
    4: { right: ["thin", "#000"], left: ["thin", "#000"] },
    5: {
      left: ["thin", "#000"],
      right: ["thin", "#000"],
      top: ["thin", "#000"],
    },
    6: {
      left: ["thin", "#000"],
      right: ["thin", "#000"],
      bottom: ["thin", "#000"],
    },
  },
};

const allExportableFormulasData = {
  sheets: [
    {
      name: "ExportableFormulas",
      colNumber: 26,
      rowNumber: 180,
      cells: {
        A1: { content: "evaluation" },
        A2: { content: "=ABS(-5.5)" },
        A3: { content: "=ACOS(1)" },
        A4: { content: "=ACOSH(2)" },
        A5: { content: "=ACOT(1)" },
        A6: { content: "=ACOTH(2)" },
        A7: { content: "=AND(TRUE,TRUE)" },
        A8: { content: "=ASIN(0.5)" },
        A9: { content: "=ASINH(2)" },
        A10: { content: "=ATAN(1)" },
        A11: { content: "=ATAN2(-1,0)" },
        A12: { content: "=ATANH(0.7)" },
        A13: { content: "=AVEDEV(I2:I9)" },
        A14: { content: "=AVERAGE(H2:H9)" },
        A15: { content: "=AVERAGEA(G2:H9)" },
        A16: { content: '=AVERAGEIF(J2:J9,">150000" )' },
        A17: { content: '=AVERAGEIFS(I2:I9,H2:H9,">=30",K2:K9, "<10")' },
        A18: { content: "=CEILING(20.4,1)" },
        A19: { content: "=CEILING.MATH(-5.5,1,0)" },
        A20: { content: "=CEILING.PRECISE(230, 100)" },
        A21: { content: "=CHAR(74)" },
        A22: { content: "=COLUMN(C4)" },
        A23: { content: "=COLUMNS(A5:D12)" },
        A24: { content: "=CONCAT(1,23)" },
        A25: { content: '=CONCATENATE("BUT, ", "MICHEL")' },
        A26: { content: "=COS(PI()/3)" },
        A27: { content: "=COSH(2)" },
        A28: { content: "=COT(PI()/6)" },
        A29: { content: "=COTH(.5)" },
        A30: { content: '=COUNT(1,"a","5", "03/14/2021")' },
        A31: { content: '=COUNTA(1,"a","5", "03/14/2021")' },
        A32: { content: '=COUNTBLANK("" , "1", 3, FALSE)' },
        A33: { content: '=COUNTIF(H2:H9,">30")' },
        A34: { content: '=COUNTIFS(H2:H9, ">25",K2:K9,"<4")' },
        A35: { content: "=COVAR(H2:H9,K2:K9)" },
        A36: { content: "=COVARIANCE.P(K2:K9,H2:H9)" },
        A37: { content: "=COVARIANCE.P(I2:I9,J2:J9)" },
        A38: { content: "=CSC(PI()/4)" },
        A39: { content: "=CSCH(pi()/3)" },
        A40: { content: "=DATE(2020,5,25)" },
        A41: { content: '=DATEVALUE("1969/08/15")' },
        A42: { content: '=DAVERAGE(G1:K9,"Tot. Score",J12:J13)' },
        A43: { content: '=DAY("2020/03/17")' },
        A44: { content: '=DAYS("2022/03/17", "2021/03/17")' },
        A45: { content: '=DCOUNT(G1:K9,"Name",H12:H13)' },
        A46: { content: '=DCOUNTA(G1:K9,"Name",H12:H13)' },
        A47: { content: "=DECIMAL(20,16)" },
        A48: { content: "=DEGREES(pi()/4)" },
        A49: { content: '=DGET(G1:K9, "Hours Played",G12:G13)' },
        A50: { content: '=DMAX(G1:K9,"Tot. Score", I12:I13)' },
        A51: { content: '=DMIN(G1:K9,"Tot. Score", H12:H13)' },
        A52: { content: '=DPRODUCT(G1:K9, "Age",K12:K13)' },
        A53: { content: '=DSTDEV(G1:K9, "Age",H12:H13)' },
        A54: { content: '=DSTDEVP(G1:K9, "Age",H12:H13)' },
        A55: { content: '=DSUM(G1:K9,"Age",I12:I13)' },
        A56: { content: '=DVAR(G1:K9, "Hours Played",H12:H13)' },
        A57: { content: '=DVARP(G1:K9, "Hours Played",H12:H13)' },
        A58: { content: '=EDATE("7/22/1969", -2)' },
        A59: { content: '=EOMONTH("7/21/2020", 1)' },
        A60: { content: '=EXACT("AbsSdf%", "AbsSdf%")' },
        A61: { content: "=EXP(4)" },
        A62: { content: '=FIND("A", "qbdahbaazo A")' },
        A63: { content: "=FLOOR(5.5,2)" },
        A64: { content: "=FLOOR.MATH(-5.55,2, 1)" },
        A65: { content: "=FLOOR.PRECISE(199,100)" },
        A66: { content: '=HLOOKUP("Tot. Score",H1:K9, 4,FALSE)' },
        A67: { content: '=HOUR("2:14:56 AM")' },
        A68: { content: '=IF(TRUE,"TABOURET","JAMBON")' },
        A69: { content: '=IFERROR(0/0, "no diving by zero.")' },
        A70: { content: '=IFS($H2>$H3,"first player is older",$H3>$H2, "second player is older")' },
        A71: { content: "=ISERROR(0/0)" },
        A72: { content: "=ISEVEN(3)" },
        A73: { content: '=ISLOGICAL("TRUE")' },
        A74: { content: "=ISNONTEXT(TRUE)" },
        A75: { content: "=ISNUMBER(1231.5)" },
        A76: { content: "=ISO.CEILING(-7.89)" },
        A77: { content: "=ISODD(4)" },
        A78: { content: '=ISOWEEKNUM("1/3/2016")' },
        A79: { content: '=ISTEXT("123")' },
        A80: { content: "=LARGE(H2:H9,3)" },
        A81: { content: '=LEFT("Mich",4)' },
        A82: { content: '=LEN("anticonstitutionnellement")' },
        A83: { content: "=ROUND(LN(2),5)" },
        A84: { content: "=LOOKUP(42, H2:J9)" },
        A85: { content: '=LOWER("オAドB")' },
        A86: { content: "=MATCH(42,H2:H9,0)" },
        A87: { content: "=MAX(N1:N8)" },
        A88: { content: "=MAXA(N1:N8)" },
        A89: { content: '=MAXIFS(H2:H9,K2:K9, "<20",K2:K9, "<>4")' },
        A90: { content: "=MEDIAN(-1, 6, 7, 234, 163845)" },
        A91: { content: "=MIN(N1:N8)" },
        A92: { content: "=MINA(N1:N8)" },
        A93: { content: '=MINIFS(J2:J9,H2:H9, ">20")' },
        A94: { content: "=MINUTE(0.126)" },
        A95: { content: "=MOD(42,12)" },
        A96: { content: '=MONTH("5/2/1954")' },
        A97: { content: '=NETWORKDAYS("1/1/2013", "2/1/2013")' },
        A98: { content: '=NETWORKDAYS.INTL("1/1/2013", "2/1/2013", "0000111")' },
        A99: { content: "=NOT(FALSE)" },
        A100: { content: "=NOW()" },
        A101: { content: "=ODD(4)" },
        A102: { content: '=OR("true", FALSE)' },
        A103: { content: "=PERCENTILE(N1:N5,1)" },
        A104: { content: "=PERCENTILE.EXC(N1:N5,0.5)" },
        A105: { content: "=PERCENTILE.INC(N1:N5,0)" },
        A106: { content: "=PI()" },
        A107: { content: "=POWER(42,2)" },
        A108: { content: "=PRODUCT(1,2,3)" },
        A109: { content: "=QUARTILE(N1:N5, 0)" },
        A110: { content: "=QUARTILE.EXC(N1:N5, 1)" },
        A111: { content: "=QUARTILE.INC(N1:N5 ,4)" },
        A112: { content: "=RAND()" },
        A113: { content: "=RANDBETWEEN(1.1,2)" },
        A114: { content: '=REPLACE("ABZ", 2, 1, "Y")' },
        A115: { content: '=RIGHT("kikou", 2)' },
        A116: { content: "=ROUND(49.9, 1)" },
        A117: { content: "=ROUNDDOWN(42, -1)" },
        A118: { content: "=ROUNDUP(-1.6,0)" },
        A119: { content: "=ROW(A234)" },
        A120: { content: "=ROWS(B3:C40)" },
        A121: { content: '=SEARCH("C", "ABCD")' },
        A122: { content: "=SEC(PI()/3)" },
        A123: { content: "=SECH(1)" },
        A124: { content: '=SECOND("0:21:42")' },
        A125: { content: "=SIN(PI()/6)" },
        A126: { content: "=SINH(1)" },
        A127: { content: "=SMALL(H2:H9, 3)" },
        A128: { content: "=SQRT(4)" },
        A129: { content: "=STDEV(-2,0,2)" },
        A130: { content: "=STDEV.P(2,4)" },
        A131: { content: "=STDEV.S(2,4,6)" },
        A132: { content: "=STDEVA(TRUE, 3, 5)" },
        A133: { content: "=STDEVP(2,5,8)" },
        A134: { content: "=STDEVPA(TRUE, 4,7)" },
        A135: { content: '=SUBSTITUTE("SAP is best", "SAP", "Odoo")' },
        A136: { content: "=SUM(1,2,3,4,5)" },
        A137: { content: '=SUMIF(K2:K9, "<100")' },
        A138: { content: '=SUMIFS(H2:H9,K2:K9, "<100")' },
        A139: { content: "=TAN(PI()/4)" },
        A140: { content: "=TANH(1)" },
        A141: { content: '=TEXTJOIN("-",TRUE,"","1","A","%")' },
        A142: { content: "=TIME(9,11,31)" },
        A143: { content: '=TIMEVALUE("1899 10 08 18:00")' },
        A144: { content: "=TODAY()" },
        A145: { content: '=TRIM(" Jean Ticonstitutionnalise ")' },
        A146: { content: "=TRUNC(42.42, 1)" },
        A147: { content: '=UPPER("grrrr !")' },
        A148: { content: "=VAR(K1:K5)" },
        A149: { content: "=VAR.P(K1:K5)" },
        A150: { content: "=VAR.S(2,5,8)" },
        A151: { content: "=VARA(K1:K5)" },
        A152: { content: "=VARP(K1:K5)" },
        A153: { content: "=VARPA(K1:K5)" },
        A154: { content: '=VLOOKUP("NotACheater",G1:K9, 3, FALSE)' },
        A155: { content: '=WEEKDAY("6/12/2021")' },
        A156: { content: '=WEEKNUM("6/29/2021")' },
        A157: { content: '=WORKDAY("3/15/2021", 6)' },
        A158: { content: '=WORKDAY.INTL("3/15/2021", 6, "0111111")' },
        A159: { content: "=XOR(false, true, false, false)" },
        A160: { content: '=YEAR("3/12/2012")' },

        // DATA
        G1: { content: "Name", style: 8 },
        H1: { content: "Age", style: 8 },
        I1: { content: "Hours Played", style: 8 },
        J1: { content: "Tot. Score", style: 8 },
        K1: { content: "Rank (lower the better)", style: 8 },
        G2: { content: "Robot1" },
        H2: { content: "26" },
        I2: { content: "1204.7" },
        J2: { content: "25618" },
        K2: { content: "5" },
        G3: { content: "Robot2" },
        H3: { content: "13" },
        I3: { content: "500.9" },
        J3: { content: "23000" },
        K3: { content: "7" },
        G4: { content: "NotACheater" },
        H4: { content: "26" },
        I4: { content: "252.4" },
        J4: { content: "110120.5" },
        K4: { content: "3" },
        G5: { content: "Robot4" },
        H5: { content: "42" },
        I5: { content: "4701.3" },
        J5: { content: "50024" },
        K5: { content: "4" },
        G6: { content: "Robot3" },
        H6: { content: "9" },
        I6: { content: "12.1" },
        J6: { content: "2" },
        K6: { content: "1000" },
        G7: { content: "Robot6" },
        H7: { content: "27" },
        I7: { content: "4000.0" },
        J7: { content: "189576" },
        K7: { content: "2" },
        G8: { content: "Michel" },
        H8: { content: "30" },
        I8: { content: "12052.0" },
        J8: { content: "256018" },
        K8: { content: "1" },
        G9: { content: "Robot7" },
        H9: { content: "37" },
        I9: { content: "4890.1" },
        J9: { content: "5000" },
        K9: { content: "30" },
        G11: { content: "criteria" },
        G12: { content: "Name", style: 8 },
        H12: { content: "Age", style: 8 },
        I12: { content: "Hours Played", style: 8 },
        J12: { content: "Tot. Score", style: 8 },
        K12: { content: "Rank (lower the better)", style: 8 },
        G13: { content: "NotACheater" },
        H13: { content: ">29" },
        I13: { content: "<4500" },
        J13: { content: ">42000" },
        K13: { content: ">25" },
        N1: { content: "0.1" },
        N2: { content: "0.2" },
        N3: { content: "0.4" },
        N4: { content: "0.5" },
        N5: { content: "0.6" },
        N6: { content: "A" },
        N7: { content: "TRUE" },
        N8: { content: "FALSE" },
      },
    },
  ],
};

const allNonExportableFormulasData = {
  sheets: [
    {
      cells: {
        A1: { content: "=WAIT(100)" },
        A2: { content: "=COUNTUNIQUE(1,2,3,2,4)" },
        A3: { content: "=sum(A1,wait(100))" },
        A4: { content: "=ADD(42,24)" },
        A5: { content: "=DIVIDE(84,42)" },
        A6: { content: "=EQ(42,42)" },
        A7: { content: "=GT(42,4)" },
        A8: { content: "=GTE(4,4)" },
        A9: { content: "=LT(4;42)" },
        A10: { content: "=LTE(6,6)" },
        A11: { content: "=MINUS(42,24)" },
        A12: { content: "=MULTIPLY(42,2)" },
        A13: { content: "=NE(1,22.22)" },
        A14: { content: "=POW(3,3)" },
        A15: { content: "=UMINUS(-3)" },
        A16: { content: "=UNARY.PERCENT(4)" },
        A17: { content: "=UPLUS(42)" },
        A18: { content: "=AVERAGE.WEIGHTED(1,1,3,3)" },
        A19: { content: "=JOIN(1,2,3)" },
      },
    },
  ],
};

const formula = (text: string, dependencies: string[] = []) =>
  ({ text, dependencies } as NormalizedFormula);

describe("Test XLSX export", () => {
  describe("Formula Helper : adaptFormulaToExcel", () => {
    test("simple functions", () => {
      // simple
      expect(adaptFormulaToExcel(formula("=SUM(1,2)"))).toEqual("SUM(1,2)");
      // date as argument
      expect(adaptFormulaToExcel(formula('=DAY("02/04/2020")'))).toEqual('DAY("2020-02-04")');
      // non-retrocompatible on Excel
      expect(adaptFormulaToExcel(formula("=ACOT(2)"))).toEqual("_xlfn.ACOT(2)");
    });
    test("composite functions", () => {
      // simple
      expect(adaptFormulaToExcel(formula("=SUM(PRODUCT(2,3),2)"))).toEqual("SUM(PRODUCT(2,3),2)");
      // date as argument
      expect(adaptFormulaToExcel(formula('=DAY(EDATE("4/5/2020",-2))'))).toEqual(
        'DAY(EDATE("2020-04-05",-2))'
      );
      // // non-retrocompatible on Excel
      expect(adaptFormulaToExcel(formula("=ROUND(ACOT(2),5)"))).toEqual("ROUND(_xlfn.ACOT(2),5)");
    });

    test("formula with dependencies", () => {
      expect(adaptFormulaToExcel(formula("=SUM(|0|,|1|)", ["A1", "A2"]))).toEqual("SUM(A1,A2)");
    });
  });
  describe("Generic sheets (style, hidden, size, cf)", () => {
    test("Simple model data with default style", async () => {
      const model = new Model(simpleData);
      expect(await exportPrettifiedXlsx(model)).toMatchSnapshot();
    });
    test("Merges", async () => {
      const model = new Model({
        sheets: [{ name: "MergeSheet", merges: ["A1:B2", "B6:C9", "A20:Z40"] }],
      });
      expect(await exportPrettifiedXlsx(model)).toMatchSnapshot();
    });

    test("Conditional formatting", async () => {
      const model = new Model({
        sheets: [
          {
            colNumber: 2,
            rowNumber: 5,
            cells: {
              A1: { content: "1" },
              A2: { content: "42" },
              A3: { content: "TRUE" },
              A4: { content: "0" },
              A5: { content: "Not highlighted" },
              B1: { content: "0" },
              B2: { content: "13" },
              B3: { content: "20" },
              B4: { content: "5" },
              B5: { content: "3" },
            },
            conditionalFormats: [
              {
                id: "1",
                ranges: ["A1:A5"],
                rule: {
                  values: ["1"],
                  operator: "Equal",
                  type: "CellIsRule",
                  style: { fillColor: "#90EE90" },
                },
              },
              {
                id: "2",
                ranges: ["B1:B5"],
                rule: {
                  type: "ColorScaleRule",
                  minimum: { type: "value", color: 0xffffff },
                  maximum: { type: "value", color: 0xff0000 },
                },
              },
              {
                id: "3",
                ranges: ["B1:B5"],
                rule: {
                  type: "ColorScaleRule",
                  minimum: { type: "percentage", value: "12", color: 0xffffff },
                  maximum: { type: "percentage", value: "80", color: 0xff0000 },
                },
              },
              {
                id: "4",
                ranges: ["B1:B5"],
                rule: {
                  type: "ColorScaleRule",
                  minimum: { type: "value", color: 0xffffff },
                  midpoint: { type: "percentage", value: "12", color: 0x33ff33 },
                  maximum: { type: "value", color: 0xff0000 },
                },
              },
              {
                id: "6",
                ranges: ["B1:B5"],
                rule: {
                  type: "IconSetRule",
                  icons: {
                    upper: "arrowGood",
                    middle: "smileyGood",
                    lower: "smileyNeutral",
                  },
                  lowerInflectionPoint: {
                    operator: "ge",
                    type: "number",
                    value: "0",
                  },
                  upperInflectionPoint: {
                    operator: "gt",
                    type: "number",
                    value: "10",
                  },
                },
              },
              {
                id: "7",
                ranges: ["B1:B5"],
                rule: {
                  type: "IconSetRule",
                  icons: {
                    upper: "smileyGood",
                    middle: "smileyGood",
                    lower: "smileyNeutral",
                  },
                  lowerInflectionPoint: {
                    operator: "ge",
                    type: "percentile",
                    value: "33",
                  },
                  upperInflectionPoint: {
                    operator: "gt",
                    type: "percentile",
                    value: "66",
                  },
                },
              },
            ],
          },
        ],
      });
      expect(await exportPrettifiedXlsx(model)).toMatchSnapshot();
    });
    test("Conditional formatting with formula cannot be exported (for now)", async () => {
      jest.spyOn(global.console, "warn").mockImplementation();
      const model = new Model({
        sheets: [
          {
            colNumber: 2,
            rowNumber: 5,
            cells: {},
            conditionalFormats: [
              {
                id: "5",
                ranges: ["B1:B5"],
                rule: {
                  type: "ColorScaleRule",
                  minimum: { type: "formula", value: '=SUMIF(C25, ">100")', color: 0xffffff },
                  midpoint: { type: "formula", value: "=SU", color: 0xffffff },
                  maximum: { type: "formula", value: "=ACOT($C$26)", color: 0xff0000 },
                },
              },
            ],
          },
        ],
      });
      expect(await exportPrettifiedXlsx(model)).toMatchSnapshot();
      expect(console.warn).toHaveBeenCalledWith(
        "Conditional formats with formula rules are not supported at the moment. The rule is therefore skipped."
      );
    });
  });

  describe("formulas", () => {
    test("All exportable formulas", async () => {
      const model = new Model(allExportableFormulasData);
      expect(await exportPrettifiedXlsx(model)).toMatchSnapshot();
    });

    test("All non-exportable formulas", async () => {
      const model = new Model(allNonExportableFormulasData);
      expect(await exportPrettifiedXlsx(model)).toMatchSnapshot();
    });

    test("Multi-Sheets exportable functions", async () => {
      const model = new Model({
        sheets: [allExportableFormulasData.sheets[0], { cells: { A1: { content: "=wait(10)" } } }],
      });
      expect(await exportPrettifiedXlsx(model)).toMatchSnapshot();
    });

    test("Multi-Sheet export async functions without cross references across sheets", async () => {
      const model = new Model({
        sheets: [
          { id: "s1" },
          {
            id: "s2",
            name: "Sheet2",
            cells: { A1: { content: "5", A2: { content: "=wait(A1)" } } },
          },
        ],
      });
      expect(await exportPrettifiedXlsx(model)).toMatchSnapshot();
    });

    test("Multi-Sheet export functions with cross references across sheets", async () => {
      const model = new Model({
        sheets: [
          {
            id: "s1",
            name: "Sheet1",
            cells: { A1: { content: "=sum(Sheet2!A1)", A2: { content: "2" } } },
          },
          {
            id: "s2",
            name: "Sheet2",
            cells: { A1: { content: "5", A2: { content: "=wait(Sheet1!A2)" } } },
          },
        ],
      });
      expect(await exportPrettifiedXlsx(model)).toMatchSnapshot();
    });
  });

  describe("Charts", () => {
    const chartData = {
      sheets: [
        {
          name: "Sheet1",
          // Need a sheet big enough to contain the chart completely.
          colNumber: 25,
          rowNumber: 25,
          rows: {},
          cells: {
            A2: { content: "P1" },
            A3: { content: "P2" },
            A4: { content: "P3" },
            A5: { content: "P4" },
            B1: { content: "first column dataset" },
            B2: { content: "10" },
            B3: { content: "11" },
            B4: { content: "12" },
            B5: { content: "13" },
            C1: { content: "second column dataset" },
            C2: { content: "20" },
            C3: { content: "19" },
            C4: { content: "18" },
            C5: { content: "17" },
          },
        },
      ],
    };

    test.each([
      ["line", ["Sheet1!B1:B4", "Sheet1!C1:C4"]],
      ["bar", ["Sheet1!B1:B4", "Sheet1!C1:C4"]],
      ["pie", ["Sheet1!B1:B4", "Sheet1!C1:C4"]],
      ["line", ["Sheet1!B1:B4"]],
      ["bar", ["Sheet1!B1:B4"]],
      ["pie", ["Sheet1!B1:B4"]],
    ])("simple %s chart with dataset %s", async (chartType: ChartTypes, dataSets: string[]) => {
      const model = new Model(chartData);
      createChart(
        model,
        {
          dataSets,
          labelRange: "Sheet1!A2:A4",
          type: chartType,
        },
        "1"
      );
      expect(await exportPrettifiedXlsx(model)).toMatchSnapshot();
    });

    test("multiple charts in the same sheet", async () => {
      const model = new Model(chartData);
      createChart(
        model,
        {
          dataSets: ["Sheet1!B1:B4", "Sheet1!C1:C4"],
          labelRange: "Sheet1!A2:A4",
          type: "line",
        },
        "1"
      );
      createChart(
        model,
        {
          dataSets: ["Sheet1!B1:B4", "Sheet1!C1:C4"],
          labelRange: "Sheet1!A2:A4",
          type: "bar",
        },
        "1"
      );
      expect(await exportPrettifiedXlsx(model)).toMatchSnapshot();
    });

    test("stacked bar chart", async () => {
      const model = new Model(chartData);
      createChart(
        model,
        {
          dataSets: ["Sheet1!B1:B4", "Sheet1!C1:C4"],
          labelRange: "Sheet1!A2:A4",
          stackedBar: true,
          type: "bar",
        },
        "1"
      );
      expect(await exportPrettifiedXlsx(model)).toMatchSnapshot();
    });

    test("charts in different sheets", async () => {
      const model = new Model(chartData);
      createSheet(model, { sheetId: "42" });
      createChart(
        model,
        {
          dataSets: ["Sheet1!B1:B4", "Sheet1!C1:C4"],
          labelRange: "Sheet1!A2:A4",
          type: "line",
        },
        "1"
      );
      createChart(
        model,
        {
          dataSets: ["Sheet1!B1:B4", "Sheet1!C1:C4"],
          labelRange: "Sheet1!A2:A4",
          type: "bar",
        },
        "1",
        "42"
      );
      expect(await exportPrettifiedXlsx(model)).toMatchSnapshot();
    });

    test("chart dataset without title", async () => {
      const model = new Model(chartData);
      createChart(
        model,
        {
          dataSets: ["Sheet1!B2:B4", "Sheet1!C12:C4"],
          labelRange: "Sheet1!A2:A4",
          type: "bar",
          dataSetsHaveTitle: false,
        },
        "1"
      );
      expect(await exportPrettifiedXlsx(model)).toMatchSnapshot();
    });

    test("Export chart overflowing outside the sheet", async () => {
      const model = new Model(chartData);
      createChart(
        model,
        {
          dataSets: ["Sheet1!B2:B4", "Sheet1!C12:C4"],
          labelRange: "Sheet1!A2:A4",
          type: "bar",
          dataSetsHaveTitle: false,
        },
        "1"
      );
      const { cols } = model.getters.getActiveSheet();
      model.dispatch("UPDATE_FIGURE", {
        sheetId: "Sheet1",
        id: "1",
        x: cols[cols.length - 1].end + 5,
      });
      expect(await exportPrettifiedXlsx(model)).toMatchSnapshot();
    });
  });

  test("multiple elements are exported in the correct order", async () => {
    const model = new Model();
    setCellContent(model, "A1", "[label](url.com)");
    merge(model, "F10:F12");
    createChart(
      model,
      {
        dataSets: ["Sheet1!B2:B4", "Sheet1!C12:C4"],
        labelRange: "Sheet1!A2:A4",
        type: "bar",
        dataSetsHaveTitle: false,
      },
      "1"
    );
    model.dispatch("ADD_CONDITIONAL_FORMAT", {
      sheetId: model.getters.getActiveSheetId(),
      target: target("A1"),
      cf: {
        id: "42",
        rule: {
          type: "CellIsRule",
          operator: "Equal",
          values: ["1"],
          style: { bold: true },
        },
      },
    });
    expect(await exportPrettifiedXlsx(model)).toMatchSnapshot();
  });

  test("link cells", async () => {
    const model = new Model();
    setCellContent(model, "A1", "[label](url.com)");
    setCellContent(model, "A2", "[label](http://url.com)");
    setCellContent(model, "A3", `[Sheet1](${buildSheetLink(model.getters.getActiveSheetId())})`);
    setCellContent(
      model,
      "A4",
      `[custom link label](${buildSheetLink(model.getters.getActiveSheetId())})`
    );
    expect(await exportPrettifiedXlsx(model)).toMatchSnapshot();
  });
});

describe("XML parser", () => {
  test("simple xml", () => {
    const document = parseXML(escapeXml`<hello>Raoul</hello>`);
    expect(document.firstElementChild?.outerHTML).toBe("<hello>Raoul</hello>");
  });

  test("error on the first line", () => {
<<<<<<< HEAD
    expect(() => parseXML(escapeXml`<hello>Raoul/hello>`)).toThrowError(
      `XML string could not be parsed: null:1:19: unclosed tag: hello\n<hello>Raoul/hello>`
=======
    expect(() => parseXML("<hello>Raoul/hello>")).toThrowError(
      `XML string could not be parsed: 1:19: unclosed tag: hello\n<hello>Raoul/hello>`
>>>>>>> 53ef4c60
    );
  });

  test("error in the middle", () => {
<<<<<<< HEAD
    const xmlString = escapeXml/*xml*/ `
      <root>
=======
    const xmlString = /*xml*/ `<root>
>>>>>>> 53ef4c60
        <hello>1</hello>
        <hello>2</hello>
        <hello>3</WRONG_TAG>
        <hello>4</hello>
        <hello>5</hello>
        <hello>6</hello>
      </root>
    `;
    const errorMessage = `XML string could not be parsed: 4:28: unexpected close tag.
        <hello>1</hello>
        <hello>2</hello>
        <hello>3</WRONG_TAG>
        <hello>4</hello>
        <hello>5</hello>`;
    expect(() => parseXML(xmlString)).toThrowError(errorMessage);
  });

  test("error at the end", () => {
<<<<<<< HEAD
    const xmlString = escapeXml/*xml*/ `
      <root>
=======
    const xmlString = /*xml*/ `<root>
>>>>>>> 53ef4c60
        <hello>1</hello>
        <hello>2</hello>
        <hello>3</hello>
      </WRONG_TAG>
    `;
    const errorMessage = `XML string could not be parsed: 5:18: unexpected close tag.
        <hello>2</hello>
        <hello>3</hello>
      </WRONG_TAG>`;
    expect(() => parseXML(xmlString)).toThrowError(errorMessage);
  });
});<|MERGE_RESOLUTION|>--- conflicted
+++ resolved
@@ -782,23 +782,13 @@
   });
 
   test("error on the first line", () => {
-<<<<<<< HEAD
     expect(() => parseXML(escapeXml`<hello>Raoul/hello>`)).toThrowError(
-      `XML string could not be parsed: null:1:19: unclosed tag: hello\n<hello>Raoul/hello>`
-=======
-    expect(() => parseXML("<hello>Raoul/hello>")).toThrowError(
       `XML string could not be parsed: 1:19: unclosed tag: hello\n<hello>Raoul/hello>`
->>>>>>> 53ef4c60
     );
   });
 
   test("error in the middle", () => {
-<<<<<<< HEAD
-    const xmlString = escapeXml/*xml*/ `
-      <root>
-=======
-    const xmlString = /*xml*/ `<root>
->>>>>>> 53ef4c60
+    const xmlString = escapeXml/*xml*/ `<root>
         <hello>1</hello>
         <hello>2</hello>
         <hello>3</WRONG_TAG>
@@ -817,12 +807,7 @@
   });
 
   test("error at the end", () => {
-<<<<<<< HEAD
-    const xmlString = escapeXml/*xml*/ `
-      <root>
-=======
-    const xmlString = /*xml*/ `<root>
->>>>>>> 53ef4c60
+    const xmlString = escapeXml/*xml*/ `<root>
         <hello>1</hello>
         <hello>2</hello>
         <hello>3</hello>
